--- conflicted
+++ resolved
@@ -20,11 +20,7 @@
         jcenter()
     }
     dependencies {
-<<<<<<< HEAD
-        classpath 'com.android.tools.build:gradle:1.0.0'
-=======
         classpath 'com.android.tools.build:gradle:1.2.3'
->>>>>>> 5ca5df0b
         classpath 'com.novoda:bintray-release:0.2.7'
     }
 }
