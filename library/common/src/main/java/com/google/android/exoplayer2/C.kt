/*
 * Copyright (C) 2016 The Android Open Source Project
 *
 * Licensed under the Apache License, Version 2.0 (the "License");
 * you may not use this file except in compliance with the License.
 * You may obtain a copy of the License at
 *
 *      http://www.apache.org/licenses/LICENSE-2.0
 *
 * Unless required by applicable law or agreed to in writing, software
 * distributed under the License is distributed on an "AS IS" BASIS,
 * WITHOUT WARRANTIES OR CONDITIONS OF ANY KIND, either express or implied.
 * See the License for the specific language governing permissions and
 * limitations under the License.
 */
package com.google.android.exoplayer2

import android.annotation.SuppressLint
import android.content.Context
import android.media.*
import android.view.Surface
import androidx.annotation.IntDef
import androidx.annotation.RequiresApi
import com.google.android.exoplayer2.util.*
import com.google.errorprone.annotations.InlineMe
import java.lang.annotation.Documented
import java.util.*

<<<<<<< HEAD
=======

>>>>>>> dfc3d267
/** Defines constants used by the library.  */
object C {
    /**
     * Special constant representing a time corresponding to the end of a source. Suitable for use in
     * any time base.
     */
    const val TIME_END_OF_SOURCE: Long = Long.MIN_VALUE

    /**
 * Returns the estimated time to first byte, in microseconds, or [C.TIME_UNSET] if no
 * estimate is available.
 *//**
     * Special constant representing an unset or unknown time or duration. Suitable for use in any
     * time base.
     */
    const val TIME_UNSET: Long = Long.MIN_VALUE + 1

    /** Represents an unset or unknown index.  */
    const val INDEX_UNSET: Int = -1

    /** Represents an unset or unknown position.  */
    const val POSITION_UNSET: Int = -1

    /** Represents an unset or unknown rate.  */
    const val RATE_UNSET: Float = -Float.MAX_VALUE

    /** Represents an unset or unknown integer rate.  */
    const val RATE_UNSET_INT: Int = Int.MIN_VALUE + 1

    /** Represents an unset or unknown length.  */
    const val LENGTH_UNSET: Int = -1

    /** Represents an unset or unknown percentage.  */
    const val PERCENTAGE_UNSET: Int = -1

    /** The number of milliseconds in one second.  */
    const val MILLIS_PER_SECOND: Long = 1000L

    /** The number of microseconds in one second.  */
    const val MICROS_PER_SECOND: Long = 1000000L

    /** The number of nanoseconds in one second.  */
    const val NANOS_PER_SECOND: Long = 1000000000L

    /** The number of bits per byte.  */
    const val BITS_PER_BYTE: Int = 8

    /** The number of bytes per float.  */
    const val BYTES_PER_FLOAT: Int = 4

    @Deprecated("Use {@link java.nio.charset.StandardCharsets} or {@link\n" + "   *     com.google.common.base.Charsets} instead.")
    val ASCII_NAME: String = "US-ASCII"

    @Deprecated("Use {@link java.nio.charset.StandardCharsets} or {@link\n" + "   *     com.google.common.base.Charsets} instead.")
    val UTF8_NAME: String = "UTF-8"

    @Deprecated("Use {@link java.nio.charset.StandardCharsets} or {@link\n" + "   *     com.google.common.base.Charsets} instead.")
    val ISO88591_NAME: String = "ISO-8859-1"

    @Deprecated("Use {@link java.nio.charset.StandardCharsets} or {@link\n" + "   *     com.google.common.base.Charsets} instead.")
    val UTF16_NAME: String = "UTF-16"

    @Deprecated("Use {@link java.nio.charset.StandardCharsets} or {@link\n" + "   *     com.google.common.base.Charsets} instead.")
    val UTF16LE_NAME: String = "UTF-16LE"

    /** The name of the serif font family.  */
    const val SERIF_NAME: String = "serif"

    /** The name of the sans-serif font family.  */
    const val SANS_SERIF_NAME: String = "sans-serif"

    /** The [URI scheme][Uri.getScheme] used for content with server side ad insertion.  */
    const val SSAI_SCHEME: String = "ssai"

    /** No crypto.  */
    const val CRYPTO_TYPE_NONE: Int = 0

    /** An unsupported crypto type.  */
    const val CRYPTO_TYPE_UNSUPPORTED: Int = 1

    /** Framework crypto in which a [MediaCodec] is configured with a [MediaCrypto].  */
    const val CRYPTO_TYPE_FRAMEWORK: Int = 2

    /**
     * Applications or extensions may define custom `CRYPTO_TYPE_*` constants greater than or
     * equal to this value.
     */
    const val CRYPTO_TYPE_CUSTOM_BASE: Int = 10000

    /**
     * @see MediaCodec.CRYPTO_MODE_UNENCRYPTED
     */
    const val CRYPTO_MODE_UNENCRYPTED: Int = MediaCodec.CRYPTO_MODE_UNENCRYPTED

    /**
     * @see MediaCodec.CRYPTO_MODE_AES_CTR
     */
    const val CRYPTO_MODE_AES_CTR: Int = MediaCodec.CRYPTO_MODE_AES_CTR

    /**
     * @see MediaCodec.CRYPTO_MODE_AES_CBC
     */
    const val CRYPTO_MODE_AES_CBC: Int = MediaCodec.CRYPTO_MODE_AES_CBC

    /**
     * Represents an unset [android.media.AudioTrack] session identifier. Equal to [ ][AudioManager.AUDIO_SESSION_ID_GENERATE].
     */
    const val AUDIO_SESSION_ID_UNSET: Int = AudioManager.AUDIO_SESSION_ID_GENERATE

    /**
     * @see AudioFormat.ENCODING_INVALID
     */
    const val ENCODING_INVALID: Int = AudioFormat.ENCODING_INVALID

    /**
     * @see AudioFormat.ENCODING_PCM_8BIT
     */
    const val ENCODING_PCM_8BIT: Int = AudioFormat.ENCODING_PCM_8BIT

    /**
     * @see AudioFormat.ENCODING_PCM_16BIT
     */
    const val ENCODING_PCM_16BIT: Int = AudioFormat.ENCODING_PCM_16BIT

    /** Like [.ENCODING_PCM_16BIT], but with the bytes in big endian order.  */
    const val ENCODING_PCM_16BIT_BIG_ENDIAN: Int = 0x10000000

    /** PCM encoding with 24 bits per sample.  */
    const val ENCODING_PCM_24BIT: Int = 0x20000000

    /** PCM encoding with 32 bits per sample.  */
    const val ENCODING_PCM_32BIT: Int = 0x30000000

    /**
     * @see AudioFormat.ENCODING_PCM_FLOAT
     */
    const val ENCODING_PCM_FLOAT: Int = AudioFormat.ENCODING_PCM_FLOAT

    /**
     * @see AudioFormat.ENCODING_MP3
     */
    const val ENCODING_MP3: Int = AudioFormat.ENCODING_MP3

    /**
     * @see AudioFormat.ENCODING_AAC_LC
     */
    const val ENCODING_AAC_LC: Int = AudioFormat.ENCODING_AAC_LC

    /**
     * @see AudioFormat.ENCODING_AAC_HE_V1
     */
    const val ENCODING_AAC_HE_V1: Int = AudioFormat.ENCODING_AAC_HE_V1

    /**
     * @see AudioFormat.ENCODING_AAC_HE_V2
     */
    const val ENCODING_AAC_HE_V2: Int = AudioFormat.ENCODING_AAC_HE_V2

    /**
     * @see AudioFormat.ENCODING_AAC_XHE
     */
    const val ENCODING_AAC_XHE: Int = AudioFormat.ENCODING_AAC_XHE

    /**
     * @see AudioFormat.ENCODING_AAC_ELD
     */
    const val ENCODING_AAC_ELD: Int = AudioFormat.ENCODING_AAC_ELD

    /** AAC Error Resilient Bit-Sliced Arithmetic Coding.  */
    const val ENCODING_AAC_ER_BSAC: Int = 0x40000000

    /**
     * @see AudioFormat.ENCODING_AC3
     */
    const val ENCODING_AC3: Int = AudioFormat.ENCODING_AC3

    /**
     * @see AudioFormat.ENCODING_E_AC3
     */
    const val ENCODING_E_AC3: Int = AudioFormat.ENCODING_E_AC3

    /**
     * @see AudioFormat.ENCODING_E_AC3_JOC
     */
    const val ENCODING_E_AC3_JOC: Int = AudioFormat.ENCODING_E_AC3_JOC

    /**
     * @see AudioFormat.ENCODING_AC4
     */
    const val ENCODING_AC4: Int = AudioFormat.ENCODING_AC4

    /**
     * @see AudioFormat.ENCODING_DTS
     */
    const val ENCODING_DTS: Int = AudioFormat.ENCODING_DTS

    /**
     * @see AudioFormat.ENCODING_DTS_HD
     */
    const val ENCODING_DTS_HD: Int = AudioFormat.ENCODING_DTS_HD

    /**
     * @see AudioFormat.ENCODING_DOLBY_TRUEHD
     */
    const val ENCODING_DOLBY_TRUEHD: Int = AudioFormat.ENCODING_DOLBY_TRUEHD

    /**
     * @see AudioAttributes.SPATIALIZATION_BEHAVIOR_AUTO
     */
    const val SPATIALIZATION_BEHAVIOR_AUTO: Int = AudioAttributes.SPATIALIZATION_BEHAVIOR_AUTO

    /**
     * @see AudioAttributes.SPATIALIZATION_BEHAVIOR_NEVER
     */
    const val SPATIALIZATION_BEHAVIOR_NEVER: Int = AudioAttributes.SPATIALIZATION_BEHAVIOR_NEVER

    /**
     * @see AudioManager.STREAM_ALARM
     */
    const val STREAM_TYPE_ALARM: Int = AudioManager.STREAM_ALARM

    /**
     * @see AudioManager.STREAM_DTMF
     */
    const val STREAM_TYPE_DTMF: Int = AudioManager.STREAM_DTMF

    /**
     * @see AudioManager.STREAM_MUSIC
     */
    const val STREAM_TYPE_MUSIC: Int = AudioManager.STREAM_MUSIC

    /**
     * @see AudioManager.STREAM_NOTIFICATION
     */
    const val STREAM_TYPE_NOTIFICATION: Int = AudioManager.STREAM_NOTIFICATION

    /**
     * @see AudioManager.STREAM_RING
     */
    const val STREAM_TYPE_RING: Int = AudioManager.STREAM_RING

    /**
     * @see AudioManager.STREAM_SYSTEM
     */
    const val STREAM_TYPE_SYSTEM: Int = AudioManager.STREAM_SYSTEM

    /**
     * @see AudioManager.STREAM_VOICE_CALL
     */
    const val STREAM_TYPE_VOICE_CALL: Int = AudioManager.STREAM_VOICE_CALL

    /** The default stream type used by audio renderers. Equal to [.STREAM_TYPE_MUSIC].  */
    const val STREAM_TYPE_DEFAULT: Int = STREAM_TYPE_MUSIC

    /** See [AudioAttributes.CONTENT_TYPE_MOVIE].  */
    const val AUDIO_CONTENT_TYPE_MOVIE: Int = AudioAttributes.CONTENT_TYPE_MOVIE

    @Deprecated("Use {@link #AUDIO_CONTENT_TYPE_MOVIE} instead.")
    val CONTENT_TYPE_MOVIE: Int = AUDIO_CONTENT_TYPE_MOVIE

    /** See [AudioAttributes.CONTENT_TYPE_MUSIC].  */
    const val AUDIO_CONTENT_TYPE_MUSIC: Int = AudioAttributes.CONTENT_TYPE_MUSIC

    @Deprecated("Use {@link #AUDIO_CONTENT_TYPE_MUSIC} instead.")
    val CONTENT_TYPE_MUSIC: Int = AUDIO_CONTENT_TYPE_MUSIC

    /** See [AudioAttributes.CONTENT_TYPE_SONIFICATION].  */
    const val AUDIO_CONTENT_TYPE_SONIFICATION: Int = AudioAttributes.CONTENT_TYPE_SONIFICATION

    @Deprecated("Use {@link #AUDIO_CONTENT_TYPE_SONIFICATION} instead.")
    val CONTENT_TYPE_SONIFICATION: Int = AUDIO_CONTENT_TYPE_SONIFICATION

    /** See [AudioAttributes.CONTENT_TYPE_SPEECH].  */
    const val AUDIO_CONTENT_TYPE_SPEECH: Int = AudioAttributes.CONTENT_TYPE_SPEECH

    @Deprecated("Use {@link #AUDIO_CONTENT_TYPE_SPEECH} instead.")
    val CONTENT_TYPE_SPEECH: Int = AUDIO_CONTENT_TYPE_SPEECH

    /** See [AudioAttributes.CONTENT_TYPE_UNKNOWN].  */
    const val AUDIO_CONTENT_TYPE_UNKNOWN: Int = AudioAttributes.CONTENT_TYPE_UNKNOWN

    @Deprecated("Use {@link #AUDIO_CONTENT_TYPE_UNKNOWN} instead.")
    val CONTENT_TYPE_UNKNOWN: Int = AUDIO_CONTENT_TYPE_UNKNOWN

    /**
     * @see android.media.AudioAttributes.FLAG_AUDIBILITY_ENFORCED
     */
    const val FLAG_AUDIBILITY_ENFORCED: Int = AudioAttributes.FLAG_AUDIBILITY_ENFORCED

    /**
     * @see android.media.AudioAttributes.USAGE_ALARM
     */
    const val USAGE_ALARM: Int = AudioAttributes.USAGE_ALARM

    /**
     * @see android.media.AudioAttributes.USAGE_ASSISTANCE_ACCESSIBILITY
     */
    const val USAGE_ASSISTANCE_ACCESSIBILITY: Int = AudioAttributes.USAGE_ASSISTANCE_ACCESSIBILITY

    /**
     * @see android.media.AudioAttributes.USAGE_ASSISTANCE_NAVIGATION_GUIDANCE
     */
    const val USAGE_ASSISTANCE_NAVIGATION_GUIDANCE: Int =
        AudioAttributes.USAGE_ASSISTANCE_NAVIGATION_GUIDANCE

    /**
     * @see android.media.AudioAttributes.USAGE_ASSISTANCE_SONIFICATION
     */
    const val USAGE_ASSISTANCE_SONIFICATION: Int = AudioAttributes.USAGE_ASSISTANCE_SONIFICATION

    /**
     * @see android.media.AudioAttributes.USAGE_ASSISTANT
     */
    const val USAGE_ASSISTANT: Int = AudioAttributes.USAGE_ASSISTANT

    /**
     * @see android.media.AudioAttributes.USAGE_GAME
     */
    const val USAGE_GAME: Int = AudioAttributes.USAGE_GAME

    /**
     * @see android.media.AudioAttributes.USAGE_MEDIA
     */
    const val USAGE_MEDIA: Int = AudioAttributes.USAGE_MEDIA

    /**
     * @see android.media.AudioAttributes.USAGE_NOTIFICATION
     */
    const val USAGE_NOTIFICATION: Int = AudioAttributes.USAGE_NOTIFICATION

    /**
     * @see android.media.AudioAttributes.USAGE_NOTIFICATION_COMMUNICATION_DELAYED
     */
    const val USAGE_NOTIFICATION_COMMUNICATION_DELAYED: Int =
        AudioAttributes.USAGE_NOTIFICATION_COMMUNICATION_DELAYED

    /**
     * @see android.media.AudioAttributes.USAGE_NOTIFICATION_COMMUNICATION_INSTANT
     */
    const val USAGE_NOTIFICATION_COMMUNICATION_INSTANT: Int =
        AudioAttributes.USAGE_NOTIFICATION_COMMUNICATION_INSTANT

    /**
     * @see android.media.AudioAttributes.USAGE_NOTIFICATION_COMMUNICATION_REQUEST
     */
    const val USAGE_NOTIFICATION_COMMUNICATION_REQUEST: Int =
        AudioAttributes.USAGE_NOTIFICATION_COMMUNICATION_REQUEST

    /**
     * @see android.media.AudioAttributes.USAGE_NOTIFICATION_EVENT
     */
    const val USAGE_NOTIFICATION_EVENT: Int = AudioAttributes.USAGE_NOTIFICATION_EVENT

    /**
     * @see android.media.AudioAttributes.USAGE_NOTIFICATION_RINGTONE
     */
    const val USAGE_NOTIFICATION_RINGTONE: Int = AudioAttributes.USAGE_NOTIFICATION_RINGTONE

    /**
     * @see android.media.AudioAttributes.USAGE_UNKNOWN
     */
    const val USAGE_UNKNOWN: Int = AudioAttributes.USAGE_UNKNOWN

    /**
     * @see android.media.AudioAttributes.USAGE_VOICE_COMMUNICATION
     */
    const val USAGE_VOICE_COMMUNICATION: Int = AudioAttributes.USAGE_VOICE_COMMUNICATION

    /**
     * @see android.media.AudioAttributes.USAGE_VOICE_COMMUNICATION_SIGNALLING
     */
    const val USAGE_VOICE_COMMUNICATION_SIGNALLING: Int =
        AudioAttributes.USAGE_VOICE_COMMUNICATION_SIGNALLING

    /** See [android.media.AudioAttributes.ALLOW_CAPTURE_BY_ALL].  */
    const val ALLOW_CAPTURE_BY_ALL: Int = AudioAttributes.ALLOW_CAPTURE_BY_ALL

    /** See [android.media.AudioAttributes.ALLOW_CAPTURE_BY_NONE].  */
    const val ALLOW_CAPTURE_BY_NONE: Int = AudioAttributes.ALLOW_CAPTURE_BY_NONE

    /** See [android.media.AudioAttributes.ALLOW_CAPTURE_BY_SYSTEM].  */
    const val ALLOW_CAPTURE_BY_SYSTEM: Int = AudioAttributes.ALLOW_CAPTURE_BY_SYSTEM

    /** Indicates that a buffer holds a synchronization sample.  */
    const val BUFFER_FLAG_KEY_FRAME: Int = MediaCodec.BUFFER_FLAG_KEY_FRAME

    /** Flag for empty buffers that signal that the end of the stream was reached.  */
    const val BUFFER_FLAG_END_OF_STREAM: Int = MediaCodec.BUFFER_FLAG_END_OF_STREAM

    /** Indicates that a buffer is known to contain the first media sample of the stream.  */
    const val BUFFER_FLAG_FIRST_SAMPLE: Int = 1 shl 27 // 0x08000000

    /** Indicates that a buffer has supplemental data.  */
    const val BUFFER_FLAG_HAS_SUPPLEMENTAL_DATA: Int = 1 shl 28 // 0x10000000

    /** Indicates that a buffer is known to contain the last media sample of the stream.  */
    const val BUFFER_FLAG_LAST_SAMPLE: Int = 1 shl 29 // 0x20000000

    /** Indicates that a buffer is (at least partially) encrypted.  */
    const val BUFFER_FLAG_ENCRYPTED: Int = 1 shl 30 // 0x40000000

    /** Indicates that a buffer should be decoded but not rendered.  */
    const val BUFFER_FLAG_DECODE_ONLY: Int = 1 shl 31 // 0x80000000

    /** Video decoder output mode is not set.  */
    const val VIDEO_OUTPUT_MODE_NONE: Int = -1

    /** Video decoder output mode that outputs raw 4:2:0 YUV planes.  */
    const val VIDEO_OUTPUT_MODE_YUV: Int = 0

    /** Video decoder output mode that renders 4:2:0 YUV planes directly to a surface.  */
    const val VIDEO_OUTPUT_MODE_SURFACE_YUV: Int = 1

    /** See [MediaCodec.VIDEO_SCALING_MODE_SCALE_TO_FIT].  */
    const val VIDEO_SCALING_MODE_SCALE_TO_FIT: Int = MediaCodec.VIDEO_SCALING_MODE_SCALE_TO_FIT

    /** See [MediaCodec.VIDEO_SCALING_MODE_SCALE_TO_FIT_WITH_CROPPING].  */
    const val VIDEO_SCALING_MODE_SCALE_TO_FIT_WITH_CROPPING: Int =
        MediaCodec.VIDEO_SCALING_MODE_SCALE_TO_FIT_WITH_CROPPING

    /** A default video scaling mode for [MediaCodec]-based renderers.  */
    const val VIDEO_SCALING_MODE_DEFAULT: Int = VIDEO_SCALING_MODE_SCALE_TO_FIT

    /**
     * Strategy to never call [Surface.setFrameRate]. Use this strategy if you prefer to call
     * [Surface.setFrameRate] directly from application code.
     */
    const val VIDEO_CHANGE_FRAME_RATE_STRATEGY_OFF: Int = Int.MIN_VALUE

    /**
     * Strategy to call [Surface.setFrameRate] with [ ][Surface.CHANGE_FRAME_RATE_ONLY_IF_SEAMLESS] when the output frame rate is known.
     */
    const val VIDEO_CHANGE_FRAME_RATE_STRATEGY_ONLY_IF_SEAMLESS: Int =
        Surface.CHANGE_FRAME_RATE_ONLY_IF_SEAMLESS
    // LINT.IfChange(selection_flags)
    /** Indicates that the track should be selected if user preferences do not state otherwise.  */
    const val SELECTION_FLAG_DEFAULT: Int = 1

    /**
     * Indicates that the track should be selected if its language matches the language of the
     * selected audio track and user preferences do not state otherwise. Only applies to text tracks.
     *
     *
     * Tracks with this flag generally provide translation for elements that don't match the
     * declared language of the selected audio track (e.g. speech in an alien language). See [Netflix's summary](https://partnerhelp.netflixstudios.com/hc/en-us/articles/217558918)
     * for more info.
     */
    const val SELECTION_FLAG_FORCED: Int = 1 shl 1 // 2

    /**
     * Indicates that the player may choose to play the track in absence of an explicit user
     * preference.
     */
    const val SELECTION_FLAG_AUTOSELECT: Int = 1 shl 2 // 4

    /** Represents an undetermined language as an ISO 639-2 language code.  */
    const val LANGUAGE_UNDETERMINED: String = "und"

    /** Value representing a DASH manifest.  */
    const val CONTENT_TYPE_DASH: Int = 0

    @Deprecated("Use {@link #CONTENT_TYPE_DASH} instead.")
    val TYPE_DASH: Int = CONTENT_TYPE_DASH

    /** Value representing a Smooth Streaming manifest.  */
    const val CONTENT_TYPE_SS: Int = 1

    @Deprecated("Use {@link #CONTENT_TYPE_SS} instead.")
    val TYPE_SS: Int = CONTENT_TYPE_SS

    /** Value representing an HLS manifest.  */
    const val CONTENT_TYPE_HLS: Int = 2

    @Deprecated("Use {@link #CONTENT_TYPE_HLS} instead.")
    val TYPE_HLS: Int = CONTENT_TYPE_HLS

    /** Value representing an RTSP stream.  */
    const val CONTENT_TYPE_RTSP: Int = 3

    @Deprecated("Use {@link #CONTENT_TYPE_RTSP} instead.")
    val TYPE_RTSP: Int = CONTENT_TYPE_RTSP

    /** Value representing files other than DASH, HLS or Smooth Streaming manifests, or RTSP URIs.  */
    const val CONTENT_TYPE_OTHER: Int = 4

    @Deprecated("Use {@link #CONTENT_TYPE_OTHER} instead.")
    val TYPE_OTHER: Int = CONTENT_TYPE_OTHER

    /** A return value for methods where the end of an input was encountered.  */
    const val RESULT_END_OF_INPUT: Int = -1

    /**
     * A return value for methods where the length of parsed data exceeds the maximum length allowed.
     */
    const val RESULT_MAX_LENGTH_EXCEEDED: Int = -2

    /** A return value for methods where nothing was read.  */
    const val RESULT_NOTHING_READ: Int = -3

    /** A return value for methods where a buffer was read.  */
    const val RESULT_BUFFER_READ: Int = -4

    /** A return value for methods where a format was read.  */
    const val RESULT_FORMAT_READ: Int = -5

    /** A data type constant for data of unknown or unspecified type.  */
    const val DATA_TYPE_UNKNOWN: Int = 0

    /** A data type constant for media, typically containing media samples.  */
    const val DATA_TYPE_MEDIA: Int = 1

    /** A data type constant for media, typically containing only initialization data.  */
    const val DATA_TYPE_MEDIA_INITIALIZATION: Int = 2

    /** A data type constant for drm or encryption data.  */
    const val DATA_TYPE_DRM: Int = 3

    /** A data type constant for a manifest file.  */
    const val DATA_TYPE_MANIFEST: Int = 4

    /** A data type constant for time synchronization data.  */
    const val DATA_TYPE_TIME_SYNCHRONIZATION: Int = 5

    /** A data type constant for ads loader data.  */
    const val DATA_TYPE_AD: Int = 6

    /**
     * A data type constant for live progressive media streams, typically containing media samples.
     */
    const val DATA_TYPE_MEDIA_PROGRESSIVE_LIVE: Int = 7

    /**
     * Applications or extensions may define custom `DATA_TYPE_*` constants greater than or
     * equal to this value.
     */
    const val DATA_TYPE_CUSTOM_BASE: Int = 10000

    /** A type constant for a fake or empty track.  */
    const val TRACK_TYPE_NONE: Int = -2

    /** A type constant for tracks of unknown type.  */
    const val TRACK_TYPE_UNKNOWN: Int = -1

    /** A type constant for tracks of some default type, where the type itself is unknown.  */
    const val TRACK_TYPE_DEFAULT: Int = 0

    /** A type constant for audio tracks.  */
    const val TRACK_TYPE_AUDIO: Int = 1

    /** A type constant for video tracks.  */
    const val TRACK_TYPE_VIDEO: Int = 2

    /** A type constant for text tracks.  */
    const val TRACK_TYPE_TEXT: Int = 3

    /** A type constant for image tracks.  */
    const val TRACK_TYPE_IMAGE: Int = 4

    /** A type constant for metadata tracks.  */
    const val TRACK_TYPE_METADATA: Int = 5

    /** A type constant for camera motion tracks.  */
    const val TRACK_TYPE_CAMERA_MOTION: Int = 6

    /**
     * Applications or extensions may define custom `TRACK_TYPE_*` constants greater than or
     * equal to this value.
     */
    const val TRACK_TYPE_CUSTOM_BASE: Int = 10000

    /** A selection reason constant for selections whose reasons are unknown or unspecified.  */
    const val SELECTION_REASON_UNKNOWN: Int = 0

    /** A selection reason constant for an initial track selection.  */
    const val SELECTION_REASON_INITIAL: Int = 1

    /** A selection reason constant for an manual (i.e. user initiated) track selection.  */
    const val SELECTION_REASON_MANUAL: Int = 2

    /** A selection reason constant for an adaptive track selection.  */
    const val SELECTION_REASON_ADAPTIVE: Int = 3

    /** A selection reason constant for a trick play track selection.  */
    const val SELECTION_REASON_TRICK_PLAY: Int = 4

    /**
     * Applications or extensions may define custom `SELECTION_REASON_*` constants greater than
     * or equal to this value.
     */
    const val SELECTION_REASON_CUSTOM_BASE: Int = 10000

    /** A default size in bytes for an individual allocation that forms part of a larger buffer.  */
    val DEFAULT_BUFFER_SEGMENT_SIZE: Int = 64 * 1024

    /** A default seek back increment, in milliseconds.  */
    val DEFAULT_SEEK_BACK_INCREMENT_MS: Long = 5000

    /** A default seek forward increment, in milliseconds.  */
    val DEFAULT_SEEK_FORWARD_INCREMENT_MS: Long = 15000

    /**
     * A default maximum position for which a seek to previous will seek to the previous window, in
     * milliseconds.
     */
    val DEFAULT_MAX_SEEK_TO_PREVIOUS_POSITION_MS: Long = 3000

    /** "cenc" scheme type name as defined in ISO/IEC 23001-7:2016.  */
    val CENC_TYPE_cenc: String = "cenc"

    /** "cbc1" scheme type name as defined in ISO/IEC 23001-7:2016.  */
    val CENC_TYPE_cbc1: String = "cbc1"

    /** "cens" scheme type name as defined in ISO/IEC 23001-7:2016.  */
    val CENC_TYPE_cens: String = "cens"

    /** "cbcs" scheme type name as defined in ISO/IEC 23001-7:2016.  */
    val CENC_TYPE_cbcs: String = "cbcs"

    /**
     * The Nil UUID as defined by [RFC4122](https://tools.ietf.org/html/rfc4122#section-4.1.7).
     */
    val UUID_NIL: UUID = UUID(0L, 0L)

    /**
     * UUID for the W3C [Common PSSH
 * box](https://w3c.github.io/encrypted-media/format-registry/initdata/cenc.html).
     */
    val COMMON_PSSH_UUID: UUID = UUID(0x1077EFECC0B24D02L, -0x531cc3e1ad1d04b5L)

    /**
     * UUID for the ClearKey DRM scheme.
     *
     *
     * ClearKey is supported on Android devices running Android 5.0 (API Level 21) and up.
     */
    val CLEARKEY_UUID: UUID = UUID(-0x1d8e62a7567a4c37L, 0x781AB030AF78D30EL)

    /**
     * UUID for the Widevine DRM scheme.
     *
     *
     * Widevine is supported on Android devices running Android 4.3 (API Level 18) and up.
     */
    val WIDEVINE_UUID: UUID = UUID(-0x121074568629b532L, -0x5c37d8232ae2de13L)

    /**
     * UUID for the PlayReady DRM scheme.
     *
     *
     * PlayReady is supported on all AndroidTV devices. Note that most other Android devices do not
     * provide PlayReady support.
     */
    val PLAYREADY_UUID: UUID = UUID(-0x65fb0f8667bfbd7aL, -0x546d19a41f77a06bL)

    /** Indicates Monoscopic stereo layout, used with 360/3D/VR videos.  */
    const val STEREO_MODE_MONO: Int = 0

    /** Indicates Top-Bottom stereo layout, used with 360/3D/VR videos.  */
    const val STEREO_MODE_TOP_BOTTOM: Int = 1

    /** Indicates Left-Right stereo layout, used with 360/3D/VR videos.  */
    const val STEREO_MODE_LEFT_RIGHT: Int = 2

    /**
     * Indicates a stereo layout where the left and right eyes have separate meshes, used with
     * 360/3D/VR videos.
     */
    const val STEREO_MODE_STEREO_MESH: Int = 3

    /**
     * @see MediaFormat.COLOR_STANDARD_BT601_PAL
     */
    const val COLOR_SPACE_BT601: Int = MediaFormat.COLOR_STANDARD_BT601_PAL

    /**
     * @see MediaFormat.COLOR_STANDARD_BT709
     */
    const val COLOR_SPACE_BT709: Int = MediaFormat.COLOR_STANDARD_BT709

    /**
     * @see MediaFormat.COLOR_STANDARD_BT2020
     */
    const val COLOR_SPACE_BT2020: Int = MediaFormat.COLOR_STANDARD_BT2020

    /**
     * @see MediaFormat.COLOR_TRANSFER_SDR_VIDEO
     */
    const val COLOR_TRANSFER_SDR: Int = MediaFormat.COLOR_TRANSFER_SDR_VIDEO

    /**
     * @see MediaFormat.COLOR_TRANSFER_ST2084
     */
    const val COLOR_TRANSFER_ST2084: Int = MediaFormat.COLOR_TRANSFER_ST2084

    /**
     * @see MediaFormat.COLOR_TRANSFER_HLG
     */
    const val COLOR_TRANSFER_HLG: Int = MediaFormat.COLOR_TRANSFER_HLG

    /**
     * @see MediaFormat.COLOR_RANGE_LIMITED
     */
    const val COLOR_RANGE_LIMITED: Int = MediaFormat.COLOR_RANGE_LIMITED

    /**
     * @see MediaFormat.COLOR_RANGE_FULL
     */
    const val COLOR_RANGE_FULL: Int = MediaFormat.COLOR_RANGE_FULL

    /** Conventional rectangular projection.  */
    const val PROJECTION_RECTANGULAR: Int = 0

    /** Equirectangular spherical projection.  */
    const val PROJECTION_EQUIRECTANGULAR: Int = 1

    /** Cube map projection.  */
    const val PROJECTION_CUBEMAP: Int = 2

    /** 3-D mesh projection.  */
    const val PROJECTION_MESH: Int = 3

    /**
     * Priority for media playback.
     *
     *
     * Larger values indicate higher priorities.
     */
    const val PRIORITY_PLAYBACK: Int = 0

    /**
     * Priority for media downloading.
     *
     *
     * Larger values indicate higher priorities.
     */
    val PRIORITY_DOWNLOAD: Int = PRIORITY_PLAYBACK - 1000

    /** Unknown network type.  */
    const val NETWORK_TYPE_UNKNOWN: Int = 0

    /** No network connection.  */
    const val NETWORK_TYPE_OFFLINE: Int = 1

    /** Network type for a Wifi connection.  */
    const val NETWORK_TYPE_WIFI: Int = 2

    /** Network type for a 2G cellular connection.  */
    const val NETWORK_TYPE_2G: Int = 3

    /** Network type for a 3G cellular connection.  */
    const val NETWORK_TYPE_3G: Int = 4

    /** Network type for a 4G cellular connection.  */
    const val NETWORK_TYPE_4G: Int = 5

    /** Network type for a 5G stand-alone (SA) cellular connection.  */
    const val NETWORK_TYPE_5G_SA: Int = 9

    /** Network type for a 5G non-stand-alone (NSA) cellular connection.  */
    const val NETWORK_TYPE_5G_NSA: Int = 10

    /**
     * Network type for cellular connections which cannot be mapped to one of [ ][.NETWORK_TYPE_2G], [.NETWORK_TYPE_3G], or [.NETWORK_TYPE_4G].
     */
    const val NETWORK_TYPE_CELLULAR_UNKNOWN: Int = 6

    /** Network type for an Ethernet connection.  */
    const val NETWORK_TYPE_ETHERNET: Int = 7

    /** Network type for other connections which are not Wifi or cellular (e.g. VPN, Bluetooth).  */
    const val NETWORK_TYPE_OTHER: Int = 8

    /**
     * A wake mode that will not cause the player to hold any locks.
     *
     *
     * This is suitable for applications that do not play media with the screen off.
     */
    const val WAKE_MODE_NONE: Int = 0

    /**
     * A wake mode that will cause the player to hold a [android.os.PowerManager.WakeLock]
     * during playback.
     *
     *
     * This is suitable for applications that play media with the screen off and do not load media
     * over wifi.
     */
    const val WAKE_MODE_LOCAL: Int = 1

    /**
     * A wake mode that will cause the player to hold a [android.os.PowerManager.WakeLock] and a
     * [android.net.wifi.WifiManager.WifiLock] during playback.
     *
     *
     * This is suitable for applications that play media with the screen off and may load media
     * over wifi.
     */
    const val WAKE_MODE_NETWORK: Int = 2
    // LINT.IfChange(role_flags)
    /** Indicates a main track.  */
    const val ROLE_FLAG_MAIN: Int = 1

    /**
     * Indicates an alternate track. For example a video track recorded from an different view point
     * than the main track(s).
     */
    const val ROLE_FLAG_ALTERNATE: Int = 1 shl 1

    /**
     * Indicates a supplementary track, meaning the track has lower importance than the main track(s).
     * For example a video track that provides a visual accompaniment to a main audio track.
     */
    const val ROLE_FLAG_SUPPLEMENTARY: Int = 1 shl 2

    /** Indicates the track contains commentary, for example from the director.  */
    const val ROLE_FLAG_COMMENTARY: Int = 1 shl 3

    /**
     * Indicates the track is in a different language from the original, for example dubbed audio or
     * translated captions.
     */
    const val ROLE_FLAG_DUB: Int = 1 shl 4

    /** Indicates the track contains information about a current emergency.  */
    const val ROLE_FLAG_EMERGENCY: Int = 1 shl 5

    /**
     * Indicates the track contains captions. This flag may be set on video tracks to indicate the
     * presence of burned in captions.
     */
    const val ROLE_FLAG_CAPTION: Int = 1 shl 6

    /**
     * Indicates the track contains subtitles. This flag may be set on video tracks to indicate the
     * presence of burned in subtitles.
     */
    const val ROLE_FLAG_SUBTITLE: Int = 1 shl 7

    /** Indicates the track contains a visual sign-language interpretation of an audio track.  */
    const val ROLE_FLAG_SIGN: Int = 1 shl 8

    /** Indicates the track contains an audio or textual description of a video track.  */
    const val ROLE_FLAG_DESCRIBES_VIDEO: Int = 1 shl 9

    /** Indicates the track contains a textual description of music and sound.  */
    const val ROLE_FLAG_DESCRIBES_MUSIC_AND_SOUND: Int = 1 shl 10

    /** Indicates the track is designed for improved intelligibility of dialogue.  */
    const val ROLE_FLAG_ENHANCED_DIALOG_INTELLIGIBILITY: Int = 1 shl 11

    /** Indicates the track contains a transcription of spoken dialog.  */
    const val ROLE_FLAG_TRANSCRIBES_DIALOG: Int = 1 shl 12

    /** Indicates the track contains a text that has been edited for ease of reading.  */
    const val ROLE_FLAG_EASY_TO_READ: Int = 1 shl 13

    /** Indicates the track is intended for trick play.  */
    const val ROLE_FLAG_TRICK_PLAY: Int = 1 shl 14
    // TODO(b/172315872) Renderer was a link. Link to equivalent concept or remove @code.
    /** The `Renderer` is capable of rendering the format.  */
    const val FORMAT_HANDLED: Int = 4

    /**
     * The `Renderer` is capable of rendering formats with the same MIME type, but the
     * properties of the format exceed the renderer's capabilities. There is a chance the renderer
     * will be able to play the format in practice because some renderers report their capabilities
     * conservatively, but the expected outcome is that playback will fail.
     *
     *
     * Example: The `Renderer` is capable of rendering H264 and the format's MIME type is
     * `MimeTypes#VIDEO_H264`, but the format's resolution exceeds the maximum limit supported
     * by the underlying H264 decoder.
     */
    const val FORMAT_EXCEEDS_CAPABILITIES: Int = 3

    /**
     * The `Renderer` is capable of rendering formats with the same MIME type, but is not
     * capable of rendering the format because the format's drm protection is not supported.
     *
     *
     * Example: The `Renderer` is capable of rendering H264 and the format's MIME type is
     * [MimeTypes.VIDEO_H264], but the format indicates PlayReady drm protection whereas the
     * renderer only supports Widevine.
     */
    const val FORMAT_UNSUPPORTED_DRM: Int = 2

    /**
     * The `Renderer` is a general purpose renderer for formats of the same top-level type, but
     * is not capable of rendering the format or any other format with the same MIME type because the
     * sub-type is not supported.
     *
     *
     * Example: The `Renderer` is a general purpose audio renderer and the format's MIME type
     * matches audio/[subtype], but there does not exist a suitable decoder for [subtype].
     */
    const val FORMAT_UNSUPPORTED_SUBTYPE: Int = 1

    /**
     * The `Renderer` is not capable of rendering the format, either because it does not support
     * the format's top-level type, or because it's a specialized renderer for a different MIME type.
     *
     *
     * Example: The `Renderer` is a general purpose video renderer, but the format has an
     * audio MIME type.
     */
    const val FORMAT_UNSUPPORTED_TYPE: Int = 0

    @InlineMe(
        replacement = "Util.usToMs(timeUs)", imports = ["com.google.android.exoplayer2.util.Util"]
    )
    @Deprecated("Use {@link Util#usToMs(long)}.")
    fun usToMs(timeUs: Long): Long {
        return Util.usToMs(timeUs)
    }

    @InlineMe(
        replacement = "Util.msToUs(timeMs)", imports = ["com.google.android.exoplayer2.util.Util"]
    )
    @Deprecated("Use {@link Util#msToUs(long)}.")
    fun msToUs(timeMs: Long): Long {
        return Util.msToUs(timeMs)
    }

    @InlineMe(
        replacement = "Util.generateAudioSessionIdV21(context)",
        imports = ["com.google.android.exoplayer2.util.Util"]
    )
    @RequiresApi(21)
    @Deprecated("Use {@link Util#generateAudioSessionIdV21(Context)}.", ReplaceWith("Util.generateAudioSessionIdV21(context)", "com.google.android.exoplayer2.util.Util"))
    fun generateAudioSessionIdV21(context: Context): Int {
        return Util.generateAudioSessionIdV21(context)
    }

    @InlineMe(
        replacement = "Util.getFormatSupportString(formatSupport)",
        imports = ["com.google.android.exoplayer2.util.Util"]
    )
    @Deprecated("Use {@link Util#getFormatSupportString(int)}.")
    fun getFormatSupportString(@FormatSupport formatSupport: Int): String? {
        return Util.getFormatSupportString(formatSupport)
    }

    @InlineMe(
        replacement = "Util.getErrorCodeForMediaDrmErrorCode(mediaDrmErrorCode)",
        imports = ["com.google.android.exoplayer2.util.Util"]
    )
    @Deprecated("Use {@link Util#getErrorCodeForMediaDrmErrorCode(int)}.")
<<<<<<< HEAD
    @PlaybackException.ErrorCode
    fun getErrorCodeForMediaDrmErrorCode(mediaDrmErrorCode: Int): Int {
=======
    fun getErrorCodeForMediaDrmErrorCode(
        mediaDrmErrorCode: Int
    ): @PlaybackException.ErrorCode Int {
>>>>>>> dfc3d267
        return Util.getErrorCodeForMediaDrmErrorCode(mediaDrmErrorCode)
    }

    /**
     * Types of crypto implementation. May be one of [.CRYPTO_TYPE_NONE], [ ][.CRYPTO_TYPE_UNSUPPORTED] or [.CRYPTO_TYPE_FRAMEWORK]. May also be an app-defined value
     * (see [.CRYPTO_TYPE_CUSTOM_BASE]).
     */
    @Documented
    @Retention(AnnotationRetention.SOURCE)
    @Target(TYPE_USE)
    @IntDef(open = true, value = [CRYPTO_TYPE_UNSUPPORTED, CRYPTO_TYPE_NONE, CRYPTO_TYPE_FRAMEWORK])
    annotation class CryptoType

    /**
     * Crypto modes for a codec. One of [.CRYPTO_MODE_UNENCRYPTED], [.CRYPTO_MODE_AES_CTR]
     * or [.CRYPTO_MODE_AES_CBC].
     */
    @Documented
    @Retention(AnnotationRetention.SOURCE)
    @Target(TYPE_USE)
    @IntDef(value = [CRYPTO_MODE_UNENCRYPTED, CRYPTO_MODE_AES_CTR, CRYPTO_MODE_AES_CBC])
<<<<<<< HEAD
    annotation class CryptoMode
=======
    annotation class CryptoMode constructor()
>>>>>>> dfc3d267

    /**
     * Represents an audio encoding, or an invalid or unset value. One of [Format.NO_VALUE],
     * [.ENCODING_INVALID], [.ENCODING_PCM_8BIT], [.ENCODING_PCM_16BIT], [ ][.ENCODING_PCM_16BIT_BIG_ENDIAN], [.ENCODING_PCM_24BIT], [.ENCODING_PCM_32BIT],
     * [.ENCODING_PCM_FLOAT], [.ENCODING_MP3], [.ENCODING_AC3], [ ][.ENCODING_E_AC3], [.ENCODING_E_AC3_JOC], [.ENCODING_AC4], [.ENCODING_DTS],
     * [.ENCODING_DTS_HD] or [.ENCODING_DOLBY_TRUEHD].
     */
    @Documented
    @Retention(AnnotationRetention.SOURCE)
    @Target(TYPE_USE)
    @IntDef(value = [Format.NO_VALUE, ENCODING_INVALID, ENCODING_PCM_8BIT, ENCODING_PCM_16BIT, ENCODING_PCM_16BIT_BIG_ENDIAN, ENCODING_PCM_24BIT, ENCODING_PCM_32BIT, ENCODING_PCM_FLOAT, ENCODING_MP3, ENCODING_AAC_LC, ENCODING_AAC_HE_V1, ENCODING_AAC_HE_V2, ENCODING_AAC_XHE, ENCODING_AAC_ELD, ENCODING_AAC_ER_BSAC, ENCODING_AC3, ENCODING_E_AC3, ENCODING_E_AC3_JOC, ENCODING_AC4, ENCODING_DTS, ENCODING_DTS_HD, ENCODING_DOLBY_TRUEHD])
<<<<<<< HEAD
    annotation class Encoding
=======
    annotation class Encoding constructor()
>>>>>>> dfc3d267

    /**
     * Represents a PCM audio encoding, or an invalid or unset value. One of [Format.NO_VALUE],
     * [.ENCODING_INVALID], [.ENCODING_PCM_8BIT], [.ENCODING_PCM_16BIT], [ ][.ENCODING_PCM_16BIT_BIG_ENDIAN], [.ENCODING_PCM_24BIT], [.ENCODING_PCM_32BIT],
     * [.ENCODING_PCM_FLOAT].
     */
    @Documented
    @Retention(AnnotationRetention.SOURCE)
    @Target(TYPE_USE)
<<<<<<< HEAD
    @IntDef(value = [Format.NO_VALUE, ENCODING_INVALID, ENCODING_PCM_8BIT, ENCODING_PCM_16BIT, ENCODING_PCM_16BIT_BIG_ENDIAN, ENCODING_PCM_24BIT, ENCODING_PCM_32BIT, ENCODING_PCM_FLOAT])
    annotation class PcmEncoding
=======
    @IntDef(value = [Format.Companion.NO_VALUE, ENCODING_INVALID, ENCODING_PCM_8BIT, ENCODING_PCM_16BIT, ENCODING_PCM_16BIT_BIG_ENDIAN, ENCODING_PCM_24BIT, ENCODING_PCM_32BIT, ENCODING_PCM_FLOAT])
    annotation class PcmEncoding constructor()
>>>>>>> dfc3d267

    /** Represents the behavior affecting whether spatialization will be used.  */
    @Documented
    @Retention(AnnotationRetention.SOURCE)
    @Target(TYPE_USE)
    @IntDef(value = [SPATIALIZATION_BEHAVIOR_AUTO, SPATIALIZATION_BEHAVIOR_NEVER])
<<<<<<< HEAD
    annotation class SpatializationBehavior
=======
    annotation class SpatializationBehavior constructor()
>>>>>>> dfc3d267

    /**
     * Stream types for an [android.media.AudioTrack]. One of [.STREAM_TYPE_ALARM], [ ][.STREAM_TYPE_DTMF], [.STREAM_TYPE_MUSIC], [.STREAM_TYPE_NOTIFICATION], [ ][.STREAM_TYPE_RING], [.STREAM_TYPE_SYSTEM], [.STREAM_TYPE_VOICE_CALL] or [ ][.STREAM_TYPE_DEFAULT].
     */
    // @Target list includes both 'default' targets and TYPE_USE, to ensure backwards compatibility
    // with Kotlin usages from before TYPE_USE was added.
    @SuppressLint("UniqueConstants") // Intentional duplication to set STREAM_TYPE_DEFAULT.
    @Documented
<<<<<<< HEAD
    @Retention(AnnotationRetention.SOURCE)
    @Target(AnnotationTarget.FIELD, AnnotationTarget.FUNCTION, AnnotationTarget.PROPERTY_GETTER, AnnotationTarget.PROPERTY_SETTER, AnnotationTarget.VALUE_PARAMETER, AnnotationTarget.LOCAL_VARIABLE, TYPE_USE)
    @IntDef(value = [
        STREAM_TYPE_ALARM,
        STREAM_TYPE_DTMF,
        STREAM_TYPE_MUSIC,
        STREAM_TYPE_NOTIFICATION,
        STREAM_TYPE_RING,
        STREAM_TYPE_SYSTEM,
        STREAM_TYPE_VOICE_CALL,
        STREAM_TYPE_DEFAULT
    ])
    annotation class StreamType
=======
    @Retention(RetentionPolicy.SOURCE)
    @Target(
        AnnotationTarget.FIELD,
        AnnotationTarget.FUNCTION,
        AnnotationTarget.PROPERTY_GETTER,
        AnnotationTarget.PROPERTY_SETTER,
        AnnotationTarget.VALUE_PARAMETER,
        AnnotationTarget.LOCAL_VARIABLE,
        TYPE_USE
    )
    @IntDef(value = [STREAM_TYPE_ALARM, STREAM_TYPE_DTMF, STREAM_TYPE_MUSIC, STREAM_TYPE_NOTIFICATION, STREAM_TYPE_RING, STREAM_TYPE_SYSTEM, STREAM_TYPE_VOICE_CALL, STREAM_TYPE_DEFAULT])
    annotation class StreamType constructor()
>>>>>>> dfc3d267

    /**
     * Content types for audio attributes. One of:
     *
     *
     *  * [.AUDIO_CONTENT_TYPE_MOVIE]
     *  * [.AUDIO_CONTENT_TYPE_MUSIC]
     *  * [.AUDIO_CONTENT_TYPE_SONIFICATION]
     *  * [.AUDIO_CONTENT_TYPE_SPEECH]
     *  * [.AUDIO_CONTENT_TYPE_UNKNOWN]
     *
     */
    // @Target list includes both 'default' targets and TYPE_USE, to ensure backwards compatibility
    // with Kotlin usages from before TYPE_USE was added.
    @Documented
<<<<<<< HEAD
    @Retention(AnnotationRetention.SOURCE)
    @Target(AnnotationTarget.FIELD, AnnotationTarget.FUNCTION, AnnotationTarget.PROPERTY_GETTER, AnnotationTarget.PROPERTY_SETTER, AnnotationTarget.VALUE_PARAMETER, AnnotationTarget.LOCAL_VARIABLE, TYPE_USE)
    @IntDef(value = [
        AUDIO_CONTENT_TYPE_MOVIE,
        AUDIO_CONTENT_TYPE_MUSIC,
        AUDIO_CONTENT_TYPE_SONIFICATION,
        AUDIO_CONTENT_TYPE_SPEECH,
        AUDIO_CONTENT_TYPE_UNKNOWN
    ])
    annotation class AudioContentType
=======
    @Retention(RetentionPolicy.SOURCE)
    @Target(
        AnnotationTarget.FIELD,
        AnnotationTarget.FUNCTION,
        AnnotationTarget.PROPERTY_GETTER,
        AnnotationTarget.PROPERTY_SETTER,
        AnnotationTarget.VALUE_PARAMETER,
        AnnotationTarget.LOCAL_VARIABLE,
        TYPE_USE
    )
    @IntDef(value = [AUDIO_CONTENT_TYPE_MOVIE, AUDIO_CONTENT_TYPE_MUSIC, AUDIO_CONTENT_TYPE_SONIFICATION, AUDIO_CONTENT_TYPE_SPEECH, AUDIO_CONTENT_TYPE_UNKNOWN])
    annotation class AudioContentType constructor()
>>>>>>> dfc3d267

    /**
     * Flags for audio attributes. Possible flag value is [.FLAG_AUDIBILITY_ENFORCED].
     *
     *
     * Note that `FLAG_HW_AV_SYNC` is not available because the player takes care of setting
     * the flag when tunneling is enabled via a track selector.
     */
    // @Target list includes both 'default' targets and TYPE_USE, to ensure backwards compatibility
    // with Kotlin usages from before TYPE_USE was added.
    @Documented
<<<<<<< HEAD
    @Retention(AnnotationRetention.SOURCE)
    @Target(AnnotationTarget.FIELD, AnnotationTarget.FUNCTION, AnnotationTarget.PROPERTY_GETTER, AnnotationTarget.PROPERTY_SETTER, AnnotationTarget.VALUE_PARAMETER, AnnotationTarget.LOCAL_VARIABLE, TYPE_USE)
=======
    @Retention(RetentionPolicy.SOURCE)
    @Target(
        AnnotationTarget.FIELD,
        AnnotationTarget.FUNCTION,
        AnnotationTarget.PROPERTY_GETTER,
        AnnotationTarget.PROPERTY_SETTER,
        AnnotationTarget.VALUE_PARAMETER,
        AnnotationTarget.LOCAL_VARIABLE,
        TYPE_USE
    )
>>>>>>> dfc3d267
    @IntDef(flag = true, value = [FLAG_AUDIBILITY_ENFORCED])
    annotation class AudioFlags

    /**
     * Usage types for audio attributes. One of [.USAGE_ALARM], [ ][.USAGE_ASSISTANCE_ACCESSIBILITY], [.USAGE_ASSISTANCE_NAVIGATION_GUIDANCE], [ ][.USAGE_ASSISTANCE_SONIFICATION], [.USAGE_ASSISTANT], [.USAGE_GAME], [ ][.USAGE_MEDIA], [.USAGE_NOTIFICATION], [.USAGE_NOTIFICATION_COMMUNICATION_DELAYED],
     * [.USAGE_NOTIFICATION_COMMUNICATION_INSTANT], [ ][.USAGE_NOTIFICATION_COMMUNICATION_REQUEST], [.USAGE_NOTIFICATION_EVENT], [ ][.USAGE_NOTIFICATION_RINGTONE], [.USAGE_UNKNOWN], [.USAGE_VOICE_COMMUNICATION] or
     * [.USAGE_VOICE_COMMUNICATION_SIGNALLING].
     */
    // @Target list includes both 'default' targets and TYPE_USE, to ensure backwards compatibility
    // with Kotlin usages from before TYPE_USE was added.
    @Documented
<<<<<<< HEAD
    @Retention(AnnotationRetention.SOURCE)
    @Target(AnnotationTarget.FIELD, AnnotationTarget.FUNCTION, AnnotationTarget.PROPERTY_GETTER, AnnotationTarget.PROPERTY_SETTER, AnnotationTarget.VALUE_PARAMETER, AnnotationTarget.LOCAL_VARIABLE, TYPE_USE)
    @IntDef(value = [
        USAGE_ALARM,
        USAGE_ASSISTANCE_ACCESSIBILITY,
        USAGE_ASSISTANCE_NAVIGATION_GUIDANCE,
        USAGE_ASSISTANCE_SONIFICATION,
        USAGE_ASSISTANT,
        USAGE_GAME, USAGE_MEDIA,
        USAGE_NOTIFICATION,
        USAGE_NOTIFICATION_COMMUNICATION_DELAYED,
        USAGE_NOTIFICATION_COMMUNICATION_INSTANT,
        USAGE_NOTIFICATION_COMMUNICATION_REQUEST,
        USAGE_NOTIFICATION_EVENT,
        USAGE_NOTIFICATION_RINGTONE,
        USAGE_UNKNOWN,
        USAGE_VOICE_COMMUNICATION,
        USAGE_VOICE_COMMUNICATION_SIGNALLING
    ])
    annotation class AudioUsage
=======
    @Retention(RetentionPolicy.SOURCE)
    @Target(
        AnnotationTarget.FIELD,
        AnnotationTarget.FUNCTION,
        AnnotationTarget.PROPERTY_GETTER,
        AnnotationTarget.PROPERTY_SETTER,
        AnnotationTarget.VALUE_PARAMETER,
        AnnotationTarget.LOCAL_VARIABLE,
        TYPE_USE
    )
    @IntDef(value = [USAGE_ALARM, USAGE_ASSISTANCE_ACCESSIBILITY, USAGE_ASSISTANCE_NAVIGATION_GUIDANCE, USAGE_ASSISTANCE_SONIFICATION, USAGE_ASSISTANT, USAGE_GAME, USAGE_MEDIA, USAGE_NOTIFICATION, USAGE_NOTIFICATION_COMMUNICATION_DELAYED, USAGE_NOTIFICATION_COMMUNICATION_INSTANT, USAGE_NOTIFICATION_COMMUNICATION_REQUEST, USAGE_NOTIFICATION_EVENT, USAGE_NOTIFICATION_RINGTONE, USAGE_UNKNOWN, USAGE_VOICE_COMMUNICATION, USAGE_VOICE_COMMUNICATION_SIGNALLING])
    annotation class AudioUsage constructor()
>>>>>>> dfc3d267

    /**
     * Capture policies for audio attributes. One of [.ALLOW_CAPTURE_BY_ALL], [ ][.ALLOW_CAPTURE_BY_NONE] or [.ALLOW_CAPTURE_BY_SYSTEM].
     */
    // @Target list includes both 'default' targets and TYPE_USE, to ensure backwards compatibility
    // with Kotlin usages from before TYPE_USE was added.
    @Documented
<<<<<<< HEAD
    @Retention(AnnotationRetention.SOURCE)
    @Target(AnnotationTarget.FIELD, AnnotationTarget.FUNCTION, AnnotationTarget.PROPERTY_GETTER, AnnotationTarget.PROPERTY_SETTER, AnnotationTarget.VALUE_PARAMETER, AnnotationTarget.LOCAL_VARIABLE, TYPE_USE)
    @IntDef(value = [
        ALLOW_CAPTURE_BY_ALL,
        ALLOW_CAPTURE_BY_NONE,
        ALLOW_CAPTURE_BY_SYSTEM
    ])
    annotation class AudioAllowedCapturePolicy
=======
    @Retention(RetentionPolicy.SOURCE)
    @Target(
        AnnotationTarget.FIELD,
        AnnotationTarget.FUNCTION,
        AnnotationTarget.PROPERTY_GETTER,
        AnnotationTarget.PROPERTY_SETTER,
        AnnotationTarget.VALUE_PARAMETER,
        AnnotationTarget.LOCAL_VARIABLE,
        TYPE_USE
    )
    @IntDef(value = [ALLOW_CAPTURE_BY_ALL, ALLOW_CAPTURE_BY_NONE, ALLOW_CAPTURE_BY_SYSTEM])
    annotation class AudioAllowedCapturePolicy constructor()
>>>>>>> dfc3d267

    /**
     * Flags which can apply to a buffer containing a media sample. Possible flag values are [ ][.BUFFER_FLAG_KEY_FRAME], [.BUFFER_FLAG_END_OF_STREAM], [.BUFFER_FLAG_FIRST_SAMPLE],
     * [.BUFFER_FLAG_LAST_SAMPLE], [.BUFFER_FLAG_ENCRYPTED] and [ ][.BUFFER_FLAG_DECODE_ONLY].
     */
    @Documented
    @Retention(AnnotationRetention.SOURCE)
    @Target(TYPE_USE)
<<<<<<< HEAD
    @IntDef(flag = true, value = [
        BUFFER_FLAG_KEY_FRAME,
        BUFFER_FLAG_END_OF_STREAM,
        BUFFER_FLAG_FIRST_SAMPLE,
        BUFFER_FLAG_HAS_SUPPLEMENTAL_DATA,
        BUFFER_FLAG_LAST_SAMPLE,
        BUFFER_FLAG_ENCRYPTED,
        BUFFER_FLAG_DECODE_ONLY
    ])
    annotation class BufferFlags
=======
    @IntDef(
        flag = true,
        value = [BUFFER_FLAG_KEY_FRAME, BUFFER_FLAG_END_OF_STREAM, BUFFER_FLAG_FIRST_SAMPLE, BUFFER_FLAG_HAS_SUPPLEMENTAL_DATA, BUFFER_FLAG_LAST_SAMPLE, BUFFER_FLAG_ENCRYPTED, BUFFER_FLAG_DECODE_ONLY]
    )
    annotation class BufferFlags constructor()
>>>>>>> dfc3d267

    /**
     * Video decoder output modes. Possible modes are [.VIDEO_OUTPUT_MODE_NONE], [ ][.VIDEO_OUTPUT_MODE_YUV] and [.VIDEO_OUTPUT_MODE_SURFACE_YUV].
     */
    @Documented
    @Retention(AnnotationRetention.SOURCE)
    @Target(TYPE_USE)
    @IntDef(value = [VIDEO_OUTPUT_MODE_NONE, VIDEO_OUTPUT_MODE_YUV, VIDEO_OUTPUT_MODE_SURFACE_YUV])
    annotation class VideoOutputMode

    /**
     * Video scaling modes for [MediaCodec]-based renderers. One of [ ][.VIDEO_SCALING_MODE_SCALE_TO_FIT], [.VIDEO_SCALING_MODE_SCALE_TO_FIT_WITH_CROPPING] or
     * [.VIDEO_SCALING_MODE_DEFAULT].
     */
    // @Target list includes both 'default' targets and TYPE_USE, to ensure backwards compatibility
    // with Kotlin usages from before TYPE_USE was added.
    @SuppressLint("UniqueConstants") // Intentional duplication to set VIDEO_SCALING_MODE_DEFAULT.
    @Documented
<<<<<<< HEAD
    @Retention(AnnotationRetention.SOURCE)
    @Target(AnnotationTarget.FIELD, AnnotationTarget.FUNCTION, AnnotationTarget.PROPERTY_GETTER, AnnotationTarget.PROPERTY_SETTER, AnnotationTarget.VALUE_PARAMETER, AnnotationTarget.LOCAL_VARIABLE, TYPE_USE)
    @IntDef(value = [
        VIDEO_SCALING_MODE_SCALE_TO_FIT,
        VIDEO_SCALING_MODE_SCALE_TO_FIT_WITH_CROPPING,
        VIDEO_SCALING_MODE_DEFAULT
    ])
=======
    @Retention(RetentionPolicy.SOURCE)
    @Target(
        AnnotationTarget.FIELD,
        AnnotationTarget.FUNCTION,
        AnnotationTarget.PROPERTY_GETTER,
        AnnotationTarget.PROPERTY_SETTER,
        AnnotationTarget.VALUE_PARAMETER,
        AnnotationTarget.LOCAL_VARIABLE,
        TYPE_USE
    )
    @IntDef(value = [VIDEO_SCALING_MODE_SCALE_TO_FIT, VIDEO_SCALING_MODE_SCALE_TO_FIT_WITH_CROPPING, VIDEO_SCALING_MODE_DEFAULT])
>>>>>>> dfc3d267
    annotation class VideoScalingMode

    /** Strategies for calling [Surface.setFrameRate].  */ // @Target list includes both 'default' targets and TYPE_USE, to ensure backwards compatibility
    // with Kotlin usages from before TYPE_USE was added.
    @Documented
<<<<<<< HEAD
    @Retention(AnnotationRetention.SOURCE)
    @Target(AnnotationTarget.FIELD, AnnotationTarget.FUNCTION, AnnotationTarget.PROPERTY_GETTER, AnnotationTarget.PROPERTY_SETTER, AnnotationTarget.VALUE_PARAMETER, AnnotationTarget.LOCAL_VARIABLE, TYPE_USE)
    @IntDef(value = [
        VIDEO_CHANGE_FRAME_RATE_STRATEGY_OFF,
        VIDEO_CHANGE_FRAME_RATE_STRATEGY_ONLY_IF_SEAMLESS
    ])
=======
    @Retention(RetentionPolicy.SOURCE)
    @Target(
        AnnotationTarget.FIELD,
        AnnotationTarget.FUNCTION,
        AnnotationTarget.PROPERTY_GETTER,
        AnnotationTarget.PROPERTY_SETTER,
        AnnotationTarget.VALUE_PARAMETER,
        AnnotationTarget.LOCAL_VARIABLE,
        TYPE_USE
    )
    @IntDef(value = [VIDEO_CHANGE_FRAME_RATE_STRATEGY_OFF, VIDEO_CHANGE_FRAME_RATE_STRATEGY_ONLY_IF_SEAMLESS])
>>>>>>> dfc3d267
    annotation class VideoChangeFrameRateStrategy

    /**
     * Track selection flags. Possible flag values are [.SELECTION_FLAG_DEFAULT], [ ][.SELECTION_FLAG_FORCED] and [.SELECTION_FLAG_AUTOSELECT].
     */
    // @Target list includes both 'default' targets and TYPE_USE, to ensure backwards compatibility
    // with Kotlin usages from before TYPE_USE was added.
    @Documented
<<<<<<< HEAD
    @Retention(AnnotationRetention.SOURCE)
    @Target(AnnotationTarget.FIELD, AnnotationTarget.FUNCTION, AnnotationTarget.PROPERTY_GETTER, AnnotationTarget.PROPERTY_SETTER, AnnotationTarget.VALUE_PARAMETER, AnnotationTarget.LOCAL_VARIABLE, TYPE_USE)
    @IntDef(flag = true, value = [SELECTION_FLAG_DEFAULT, SELECTION_FLAG_FORCED, SELECTION_FLAG_AUTOSELECT])
=======
    @Retention(RetentionPolicy.SOURCE)
    @Target(
        AnnotationTarget.FIELD,
        AnnotationTarget.FUNCTION,
        AnnotationTarget.PROPERTY_GETTER,
        AnnotationTarget.PROPERTY_SETTER,
        AnnotationTarget.VALUE_PARAMETER,
        AnnotationTarget.LOCAL_VARIABLE,
        TYPE_USE
    )
    @IntDef(
        flag = true,
        value = [SELECTION_FLAG_DEFAULT, SELECTION_FLAG_FORCED, SELECTION_FLAG_AUTOSELECT]
    )
>>>>>>> dfc3d267
    annotation class SelectionFlags

    /**
     * Represents a streaming or other media type. One of:
     *
     *
     *  * [.CONTENT_TYPE_DASH]
     *  * [.CONTENT_TYPE_SS]
     *  * [.CONTENT_TYPE_HLS]
     *  * [.CONTENT_TYPE_RTSP]
     *  * [.CONTENT_TYPE_OTHER]
     *
     */
    // @Target list includes both 'default' targets and TYPE_USE, to ensure backwards compatibility
    // with Kotlin usages from before TYPE_USE was added.
    @Documented
<<<<<<< HEAD
    @Retention(AnnotationRetention.SOURCE)
    @Target(AnnotationTarget.FIELD, AnnotationTarget.FUNCTION, AnnotationTarget.PROPERTY_GETTER, AnnotationTarget.PROPERTY_SETTER, AnnotationTarget.VALUE_PARAMETER, AnnotationTarget.LOCAL_VARIABLE, TYPE_USE)
    @IntDef(value = [
        CONTENT_TYPE_DASH,
        CONTENT_TYPE_SS,
        CONTENT_TYPE_HLS,
        CONTENT_TYPE_RTSP,
        CONTENT_TYPE_OTHER
    ])
=======
    @Retention(RetentionPolicy.SOURCE)
    @Target(
        AnnotationTarget.FIELD,
        AnnotationTarget.FUNCTION,
        AnnotationTarget.PROPERTY_GETTER,
        AnnotationTarget.PROPERTY_SETTER,
        AnnotationTarget.VALUE_PARAMETER,
        AnnotationTarget.LOCAL_VARIABLE,
        TYPE_USE
    )
    @IntDef(value = [CONTENT_TYPE_DASH, CONTENT_TYPE_SS, CONTENT_TYPE_HLS, CONTENT_TYPE_RTSP, CONTENT_TYPE_OTHER])
>>>>>>> dfc3d267
    annotation class ContentType

    /**
     * Represents a type of data. May be one of [.DATA_TYPE_UNKNOWN], [.DATA_TYPE_MEDIA],
     * [.DATA_TYPE_MEDIA_INITIALIZATION], [.DATA_TYPE_DRM], [.DATA_TYPE_MANIFEST],
     * [.DATA_TYPE_TIME_SYNCHRONIZATION], [.DATA_TYPE_AD], or [ ][.DATA_TYPE_MEDIA_PROGRESSIVE_LIVE]. May also be an app-defined value (see [ ][.DATA_TYPE_CUSTOM_BASE]).
     */
    @Documented
    @Retention(AnnotationRetention.SOURCE)
    @Target(TYPE_USE)
<<<<<<< HEAD
    @IntDef(open = true, value = [
        DATA_TYPE_UNKNOWN,
        DATA_TYPE_MEDIA,
        DATA_TYPE_MEDIA_INITIALIZATION,
        DATA_TYPE_DRM,
        DATA_TYPE_MANIFEST,
        DATA_TYPE_TIME_SYNCHRONIZATION,
        DATA_TYPE_AD,
        DATA_TYPE_MEDIA_PROGRESSIVE_LIVE
    ])
=======
    @IntDef(
        open = true,
        value = [DATA_TYPE_UNKNOWN, DATA_TYPE_MEDIA, DATA_TYPE_MEDIA_INITIALIZATION, DATA_TYPE_DRM, DATA_TYPE_MANIFEST, DATA_TYPE_TIME_SYNCHRONIZATION, DATA_TYPE_AD, DATA_TYPE_MEDIA_PROGRESSIVE_LIVE]
    )
>>>>>>> dfc3d267
    annotation class DataType

    /**
     * Represents a type of media track. May be one of [.TRACK_TYPE_UNKNOWN], [ ][.TRACK_TYPE_DEFAULT], [.TRACK_TYPE_AUDIO], [.TRACK_TYPE_VIDEO], [ ][.TRACK_TYPE_TEXT], [.TRACK_TYPE_IMAGE], [.TRACK_TYPE_METADATA], [ ][.TRACK_TYPE_CAMERA_MOTION] or [.TRACK_TYPE_NONE]. May also be an app-defined value (see
     * [.TRACK_TYPE_CUSTOM_BASE]).
     */
    @Documented
<<<<<<< HEAD
    @Retention(AnnotationRetention.SOURCE)
    @Target(TYPE_USE)
    @IntDef(open = true, value = [
        TRACK_TYPE_UNKNOWN,
        TRACK_TYPE_DEFAULT,
        TRACK_TYPE_AUDIO,
        TRACK_TYPE_VIDEO,
        TRACK_TYPE_TEXT,
        TRACK_TYPE_IMAGE,
        TRACK_TYPE_METADATA,
        TRACK_TYPE_CAMERA_MOTION,
        TRACK_TYPE_NONE
    ])
=======
    @Retention(RetentionPolicy.SOURCE)
    @Target(TYPE_USE,
        AnnotationTarget.PROPERTY,
        AnnotationTarget.LOCAL_VARIABLE,
        AnnotationTarget.VALUE_PARAMETER,
        AnnotationTarget.FUNCTION,
        AnnotationTarget.TYPE
    )
    @IntDef(
        open = true,
        value = [TRACK_TYPE_UNKNOWN, TRACK_TYPE_DEFAULT, TRACK_TYPE_AUDIO, TRACK_TYPE_VIDEO, TRACK_TYPE_TEXT, TRACK_TYPE_IMAGE, TRACK_TYPE_METADATA, TRACK_TYPE_CAMERA_MOTION, TRACK_TYPE_NONE]
    )
>>>>>>> dfc3d267
    annotation class TrackType

    /**
     * Represents a reason for selection. May be one of [.SELECTION_REASON_UNKNOWN], [ ][.SELECTION_REASON_INITIAL], [.SELECTION_REASON_MANUAL], [ ][.SELECTION_REASON_ADAPTIVE] or [.SELECTION_REASON_TRICK_PLAY]. May also be an app-defined
     * value (see [.SELECTION_REASON_CUSTOM_BASE]).
     */
    @Documented
    @Retention(AnnotationRetention.SOURCE)
    @Target(TYPE_USE)
<<<<<<< HEAD
    @IntDef(open = true, value = [
        SELECTION_REASON_UNKNOWN,
        SELECTION_REASON_INITIAL,
        SELECTION_REASON_MANUAL,
        SELECTION_REASON_ADAPTIVE,
        SELECTION_REASON_TRICK_PLAY
    ])
=======
    @IntDef(
        open = true,
        value = [SELECTION_REASON_UNKNOWN, SELECTION_REASON_INITIAL, SELECTION_REASON_MANUAL, SELECTION_REASON_ADAPTIVE, SELECTION_REASON_TRICK_PLAY]
    )
>>>>>>> dfc3d267
    annotation class SelectionReason

    /**
     * The stereo mode for 360/3D/VR videos. One of [Format.NO_VALUE], [ ][.STEREO_MODE_MONO], [.STEREO_MODE_TOP_BOTTOM], [.STEREO_MODE_LEFT_RIGHT] or [ ][.STEREO_MODE_STEREO_MESH].
     */
    @Documented
    @Retention(AnnotationRetention.SOURCE)
    @Target(TYPE_USE)
<<<<<<< HEAD
    @IntDef(value = [
        Format.NO_VALUE,
        STEREO_MODE_MONO,
        STEREO_MODE_TOP_BOTTOM,
        STEREO_MODE_LEFT_RIGHT,
        STEREO_MODE_STEREO_MESH
    ])
=======
    @IntDef(value = [Format.Companion.NO_VALUE, STEREO_MODE_MONO, STEREO_MODE_TOP_BOTTOM, STEREO_MODE_LEFT_RIGHT, STEREO_MODE_STEREO_MESH])
>>>>>>> dfc3d267
    annotation class StereoMode
    // LINT.IfChange(color_space)
    /**
     * Video colorspaces. One of [Format.NO_VALUE], [.COLOR_SPACE_BT601], [ ][.COLOR_SPACE_BT709] or [.COLOR_SPACE_BT2020].
     */
    @Documented
    @Retention(AnnotationRetention.SOURCE)
    @Target(TYPE_USE)
<<<<<<< HEAD
    @IntDef(value = [Format.NO_VALUE, COLOR_SPACE_BT601, COLOR_SPACE_BT709, COLOR_SPACE_BT2020])
    annotation class ColorSpace constructor()
=======
    @IntDef(value = [Format.Companion.NO_VALUE, COLOR_SPACE_BT601, COLOR_SPACE_BT709, COLOR_SPACE_BT2020])
    annotation class ColorSpace
>>>>>>> dfc3d267
    // LINT.IfChange(color_transfer)
    /**
     * Video color transfer characteristics. One of [Format.NO_VALUE], [ ][.COLOR_TRANSFER_SDR], [.COLOR_TRANSFER_ST2084] or [.COLOR_TRANSFER_HLG].
     */
    @Documented
    @Retention(AnnotationRetention.SOURCE)
    @Target(TYPE_USE)
<<<<<<< HEAD
    @IntDef(value = [Format.NO_VALUE, COLOR_TRANSFER_SDR, COLOR_TRANSFER_ST2084, COLOR_TRANSFER_HLG])
    annotation class ColorTransfer constructor()
=======
    @IntDef(value = [Format.Companion.NO_VALUE, COLOR_TRANSFER_SDR, COLOR_TRANSFER_ST2084, COLOR_TRANSFER_HLG])
    annotation class ColorTransfer
>>>>>>> dfc3d267
    // LINT.IfChange(color_range)
    /**
     * Video color range. One of [Format.NO_VALUE], [.COLOR_RANGE_LIMITED] or [ ][.COLOR_RANGE_FULL].
     */
    @Documented
    @Retention(AnnotationRetention.SOURCE)
    @Target(TYPE_USE)
<<<<<<< HEAD
    @IntDef(value = [Format.NO_VALUE, COLOR_RANGE_LIMITED, COLOR_RANGE_FULL])
=======
    @IntDef(value = [Format.Companion.NO_VALUE, COLOR_RANGE_LIMITED, COLOR_RANGE_FULL])
>>>>>>> dfc3d267
    annotation class ColorRange

    /** Video projection types.  */
    @Documented
    @Retention(AnnotationRetention.SOURCE)
    @Target(TYPE_USE)
<<<<<<< HEAD
    @IntDef(value = [Format.NO_VALUE, PROJECTION_RECTANGULAR, PROJECTION_EQUIRECTANGULAR, PROJECTION_CUBEMAP, PROJECTION_MESH])
=======
    @IntDef(value = [Format.Companion.NO_VALUE, PROJECTION_RECTANGULAR, PROJECTION_EQUIRECTANGULAR, PROJECTION_CUBEMAP, PROJECTION_MESH])
>>>>>>> dfc3d267
    annotation class Projection

    /**
     * Network connection type. One of [.NETWORK_TYPE_UNKNOWN], [.NETWORK_TYPE_OFFLINE],
     * [.NETWORK_TYPE_WIFI], [.NETWORK_TYPE_2G], [.NETWORK_TYPE_3G], [ ][.NETWORK_TYPE_4G], [.NETWORK_TYPE_5G_SA], [.NETWORK_TYPE_5G_NSA], [ ][.NETWORK_TYPE_CELLULAR_UNKNOWN], [.NETWORK_TYPE_ETHERNET] or [.NETWORK_TYPE_OTHER].
     */
    // @Target list includes both 'default' targets and TYPE_USE, to ensure backwards compatibility
    // with Kotlin usages from before TYPE_USE was added.
    @Documented
<<<<<<< HEAD
    @Retention(AnnotationRetention.SOURCE)
    @Target(AnnotationTarget.FIELD, AnnotationTarget.FUNCTION, AnnotationTarget.PROPERTY_GETTER, AnnotationTarget.PROPERTY_SETTER, AnnotationTarget.VALUE_PARAMETER, AnnotationTarget.LOCAL_VARIABLE, TYPE_USE)
    @IntDef(value = [
        NETWORK_TYPE_UNKNOWN,
        NETWORK_TYPE_OFFLINE,
        NETWORK_TYPE_WIFI,
        NETWORK_TYPE_2G,
        NETWORK_TYPE_3G,
        NETWORK_TYPE_4G,
        NETWORK_TYPE_5G_SA,
        NETWORK_TYPE_5G_NSA,
        NETWORK_TYPE_CELLULAR_UNKNOWN,
        NETWORK_TYPE_ETHERNET,
        NETWORK_TYPE_OTHER
    ])
=======
    @Retention(RetentionPolicy.SOURCE)
    @Target(
        AnnotationTarget.FIELD,
        AnnotationTarget.FUNCTION,
        AnnotationTarget.PROPERTY_GETTER,
        AnnotationTarget.PROPERTY_SETTER,
        AnnotationTarget.VALUE_PARAMETER,
        AnnotationTarget.LOCAL_VARIABLE,
        TYPE_USE
    )
    @IntDef(value = [NETWORK_TYPE_UNKNOWN, NETWORK_TYPE_OFFLINE, NETWORK_TYPE_WIFI, NETWORK_TYPE_2G, NETWORK_TYPE_3G, NETWORK_TYPE_4G, NETWORK_TYPE_5G_SA, NETWORK_TYPE_5G_NSA, NETWORK_TYPE_CELLULAR_UNKNOWN, NETWORK_TYPE_ETHERNET, NETWORK_TYPE_OTHER])
>>>>>>> dfc3d267
    annotation class NetworkType

    /**
     * Mode specifying whether the player should hold a WakeLock and a WifiLock. One of [ ][.WAKE_MODE_NONE], [.WAKE_MODE_LOCAL] or [.WAKE_MODE_NETWORK].
     */
    // @Target list includes both 'default' targets and TYPE_USE, to ensure backwards compatibility
    // with Kotlin usages from before TYPE_USE was added.
    @Documented
<<<<<<< HEAD
    @Retention(AnnotationRetention.SOURCE)
    @Target(AnnotationTarget.FIELD, AnnotationTarget.FUNCTION, AnnotationTarget.PROPERTY_GETTER, AnnotationTarget.PROPERTY_SETTER, AnnotationTarget.VALUE_PARAMETER, AnnotationTarget.LOCAL_VARIABLE, TYPE_USE)
=======
    @Retention(RetentionPolicy.SOURCE)
    @Target(
        AnnotationTarget.FIELD,
        AnnotationTarget.FUNCTION,
        AnnotationTarget.PROPERTY_GETTER,
        AnnotationTarget.PROPERTY_SETTER,
        AnnotationTarget.VALUE_PARAMETER,
        AnnotationTarget.LOCAL_VARIABLE,
        TYPE_USE
    )
>>>>>>> dfc3d267
    @IntDef(value = [WAKE_MODE_NONE, WAKE_MODE_LOCAL, WAKE_MODE_NETWORK])
    annotation class WakeMode

    /**
     * Track role flags. Possible flag values are [.ROLE_FLAG_MAIN], [ ][.ROLE_FLAG_ALTERNATE], [.ROLE_FLAG_SUPPLEMENTARY], [.ROLE_FLAG_COMMENTARY], [ ][.ROLE_FLAG_DUB], [.ROLE_FLAG_EMERGENCY], [.ROLE_FLAG_CAPTION], [ ][.ROLE_FLAG_SUBTITLE], [.ROLE_FLAG_SIGN], [.ROLE_FLAG_DESCRIBES_VIDEO], [ ][.ROLE_FLAG_DESCRIBES_MUSIC_AND_SOUND], [.ROLE_FLAG_ENHANCED_DIALOG_INTELLIGIBILITY],
     * [.ROLE_FLAG_TRANSCRIBES_DIALOG], [.ROLE_FLAG_EASY_TO_READ] and [ ][.ROLE_FLAG_TRICK_PLAY].
     */
    // @Target list includes both 'default' targets and TYPE_USE, to ensure backwards compatibility
    // with Kotlin usages from before TYPE_USE was added.
    @Documented
<<<<<<< HEAD
    @Retention(AnnotationRetention.SOURCE)
    @Target(AnnotationTarget.FIELD, AnnotationTarget.FUNCTION, AnnotationTarget.PROPERTY_GETTER, AnnotationTarget.PROPERTY_SETTER, AnnotationTarget.VALUE_PARAMETER, AnnotationTarget.LOCAL_VARIABLE, TYPE_USE)
    @IntDef(flag = true, value = [
        ROLE_FLAG_MAIN,
        ROLE_FLAG_ALTERNATE,
        ROLE_FLAG_SUPPLEMENTARY,
        ROLE_FLAG_COMMENTARY,
        ROLE_FLAG_DUB,
        ROLE_FLAG_EMERGENCY,
        ROLE_FLAG_CAPTION,
        ROLE_FLAG_SUBTITLE,
        ROLE_FLAG_SIGN,
        ROLE_FLAG_DESCRIBES_VIDEO,
        ROLE_FLAG_DESCRIBES_MUSIC_AND_SOUND,
        ROLE_FLAG_ENHANCED_DIALOG_INTELLIGIBILITY,
        ROLE_FLAG_TRANSCRIBES_DIALOG,
        ROLE_FLAG_EASY_TO_READ,
        ROLE_FLAG_TRICK_PLAY
    ])
=======
    @Retention(RetentionPolicy.SOURCE)
    @Target(
        AnnotationTarget.FIELD,
        AnnotationTarget.FUNCTION,
        AnnotationTarget.PROPERTY_GETTER,
        AnnotationTarget.PROPERTY_SETTER,
        AnnotationTarget.VALUE_PARAMETER,
        AnnotationTarget.LOCAL_VARIABLE,
        TYPE_USE
    )
    @IntDef(
        flag = true,
        value = [ROLE_FLAG_MAIN, ROLE_FLAG_ALTERNATE, ROLE_FLAG_SUPPLEMENTARY, ROLE_FLAG_COMMENTARY, ROLE_FLAG_DUB, ROLE_FLAG_EMERGENCY, ROLE_FLAG_CAPTION, ROLE_FLAG_SUBTITLE, ROLE_FLAG_SIGN, ROLE_FLAG_DESCRIBES_VIDEO, ROLE_FLAG_DESCRIBES_MUSIC_AND_SOUND, ROLE_FLAG_ENHANCED_DIALOG_INTELLIGIBILITY, ROLE_FLAG_TRANSCRIBES_DIALOG, ROLE_FLAG_EASY_TO_READ, ROLE_FLAG_TRICK_PLAY]
    )
>>>>>>> dfc3d267
    annotation class RoleFlags

    /**
     * Level of renderer support for a format. One of [.FORMAT_HANDLED], [ ][.FORMAT_EXCEEDS_CAPABILITIES], [.FORMAT_UNSUPPORTED_DRM], [ ][.FORMAT_UNSUPPORTED_SUBTYPE] or [.FORMAT_UNSUPPORTED_TYPE].
     */
    // @Target list includes both 'default' targets and TYPE_USE, to ensure backwards compatibility
    // with Kotlin usages from before TYPE_USE was added.
    @Documented
<<<<<<< HEAD
    @Retention(AnnotationRetention.SOURCE)
    @Target(AnnotationTarget.FIELD, AnnotationTarget.FUNCTION, AnnotationTarget.PROPERTY_GETTER, AnnotationTarget.PROPERTY_SETTER, AnnotationTarget.VALUE_PARAMETER, AnnotationTarget.LOCAL_VARIABLE, TYPE_USE)
    @IntDef(value = [
        FORMAT_HANDLED,
        FORMAT_EXCEEDS_CAPABILITIES,
        FORMAT_UNSUPPORTED_DRM,
        FORMAT_UNSUPPORTED_SUBTYPE,
        FORMAT_UNSUPPORTED_TYPE
    ])
=======
    @Retention(RetentionPolicy.SOURCE)
    @Target(
        AnnotationTarget.FIELD,
        AnnotationTarget.FUNCTION,
        AnnotationTarget.PROPERTY_GETTER,
        AnnotationTarget.PROPERTY_SETTER,
        AnnotationTarget.VALUE_PARAMETER,
        AnnotationTarget.LOCAL_VARIABLE,
        TYPE_USE
    )
    @IntDef(value = [FORMAT_HANDLED, FORMAT_EXCEEDS_CAPABILITIES, FORMAT_UNSUPPORTED_DRM, FORMAT_UNSUPPORTED_SUBTYPE, FORMAT_UNSUPPORTED_TYPE])
>>>>>>> dfc3d267
    annotation class FormatSupport
}<|MERGE_RESOLUTION|>--- conflicted
+++ resolved
@@ -22,14 +22,13 @@
 import androidx.annotation.IntDef
 import androidx.annotation.RequiresApi
 import com.google.android.exoplayer2.util.*
+import com.google.android.exoplayer2import.PlaybackException
 import com.google.errorprone.annotations.InlineMe
 import java.lang.annotation.Documented
+import java.lang.annotation.RetentionPolicy
 import java.util.*
 
-<<<<<<< HEAD
-=======
-
->>>>>>> dfc3d267
+
 /** Defines constants used by the library.  */
 object C {
     /**
@@ -39,9 +38,6 @@
     const val TIME_END_OF_SOURCE: Long = Long.MIN_VALUE
 
     /**
- * Returns the estimated time to first byte, in microseconds, or [C.TIME_UNSET] if no
- * estimate is available.
- *//**
      * Special constant representing an unset or unknown time or duration. Suitable for use in any
      * time base.
      */
@@ -282,7 +278,7 @@
     const val STREAM_TYPE_VOICE_CALL: Int = AudioManager.STREAM_VOICE_CALL
 
     /** The default stream type used by audio renderers. Equal to [.STREAM_TYPE_MUSIC].  */
-    const val STREAM_TYPE_DEFAULT: Int = STREAM_TYPE_MUSIC
+    val STREAM_TYPE_DEFAULT: Int = STREAM_TYPE_MUSIC
 
     /** See [AudioAttributes.CONTENT_TYPE_MOVIE].  */
     const val AUDIO_CONTENT_TYPE_MOVIE: Int = AudioAttributes.CONTENT_TYPE_MOVIE
@@ -451,7 +447,7 @@
         MediaCodec.VIDEO_SCALING_MODE_SCALE_TO_FIT_WITH_CROPPING
 
     /** A default video scaling mode for [MediaCodec]-based renderers.  */
-    const val VIDEO_SCALING_MODE_DEFAULT: Int = VIDEO_SCALING_MODE_SCALE_TO_FIT
+    val VIDEO_SCALING_MODE_DEFAULT: Int = VIDEO_SCALING_MODE_SCALE_TO_FIT
 
     /**
      * Strategy to never call [Surface.setFrameRate]. Use this strategy if you prefer to call
@@ -959,7 +955,7 @@
         imports = ["com.google.android.exoplayer2.util.Util"]
     )
     @RequiresApi(21)
-    @Deprecated("Use {@link Util#generateAudioSessionIdV21(Context)}.", ReplaceWith("Util.generateAudioSessionIdV21(context)", "com.google.android.exoplayer2.util.Util"))
+    @Deprecated("Use {@link Util#generateAudioSessionIdV21(Context)}.")
     fun generateAudioSessionIdV21(context: Context): Int {
         return Util.generateAudioSessionIdV21(context)
     }
@@ -978,14 +974,9 @@
         imports = ["com.google.android.exoplayer2.util.Util"]
     )
     @Deprecated("Use {@link Util#getErrorCodeForMediaDrmErrorCode(int)}.")
-<<<<<<< HEAD
-    @PlaybackException.ErrorCode
-    fun getErrorCodeForMediaDrmErrorCode(mediaDrmErrorCode: Int): Int {
-=======
     fun getErrorCodeForMediaDrmErrorCode(
         mediaDrmErrorCode: Int
     ): @PlaybackException.ErrorCode Int {
->>>>>>> dfc3d267
         return Util.getErrorCodeForMediaDrmErrorCode(mediaDrmErrorCode)
     }
 
@@ -994,24 +985,20 @@
      * (see [.CRYPTO_TYPE_CUSTOM_BASE]).
      */
     @Documented
-    @Retention(AnnotationRetention.SOURCE)
+    @Retention(RetentionPolicy.SOURCE)
     @Target(TYPE_USE)
     @IntDef(open = true, value = [CRYPTO_TYPE_UNSUPPORTED, CRYPTO_TYPE_NONE, CRYPTO_TYPE_FRAMEWORK])
-    annotation class CryptoType
+    annotation class CryptoType constructor()
 
     /**
      * Crypto modes for a codec. One of [.CRYPTO_MODE_UNENCRYPTED], [.CRYPTO_MODE_AES_CTR]
      * or [.CRYPTO_MODE_AES_CBC].
      */
     @Documented
-    @Retention(AnnotationRetention.SOURCE)
+    @Retention(RetentionPolicy.SOURCE)
     @Target(TYPE_USE)
     @IntDef(value = [CRYPTO_MODE_UNENCRYPTED, CRYPTO_MODE_AES_CTR, CRYPTO_MODE_AES_CBC])
-<<<<<<< HEAD
-    annotation class CryptoMode
-=======
     annotation class CryptoMode constructor()
->>>>>>> dfc3d267
 
     /**
      * Represents an audio encoding, or an invalid or unset value. One of [Format.NO_VALUE],
@@ -1020,14 +1007,10 @@
      * [.ENCODING_DTS_HD] or [.ENCODING_DOLBY_TRUEHD].
      */
     @Documented
-    @Retention(AnnotationRetention.SOURCE)
+    @Retention(RetentionPolicy.SOURCE)
     @Target(TYPE_USE)
     @IntDef(value = [Format.NO_VALUE, ENCODING_INVALID, ENCODING_PCM_8BIT, ENCODING_PCM_16BIT, ENCODING_PCM_16BIT_BIG_ENDIAN, ENCODING_PCM_24BIT, ENCODING_PCM_32BIT, ENCODING_PCM_FLOAT, ENCODING_MP3, ENCODING_AAC_LC, ENCODING_AAC_HE_V1, ENCODING_AAC_HE_V2, ENCODING_AAC_XHE, ENCODING_AAC_ELD, ENCODING_AAC_ER_BSAC, ENCODING_AC3, ENCODING_E_AC3, ENCODING_E_AC3_JOC, ENCODING_AC4, ENCODING_DTS, ENCODING_DTS_HD, ENCODING_DOLBY_TRUEHD])
-<<<<<<< HEAD
-    annotation class Encoding
-=======
     annotation class Encoding constructor()
->>>>>>> dfc3d267
 
     /**
      * Represents a PCM audio encoding, or an invalid or unset value. One of [Format.NO_VALUE],
@@ -1035,26 +1018,17 @@
      * [.ENCODING_PCM_FLOAT].
      */
     @Documented
-    @Retention(AnnotationRetention.SOURCE)
+    @Retention(RetentionPolicy.SOURCE)
     @Target(TYPE_USE)
-<<<<<<< HEAD
-    @IntDef(value = [Format.NO_VALUE, ENCODING_INVALID, ENCODING_PCM_8BIT, ENCODING_PCM_16BIT, ENCODING_PCM_16BIT_BIG_ENDIAN, ENCODING_PCM_24BIT, ENCODING_PCM_32BIT, ENCODING_PCM_FLOAT])
-    annotation class PcmEncoding
-=======
     @IntDef(value = [Format.Companion.NO_VALUE, ENCODING_INVALID, ENCODING_PCM_8BIT, ENCODING_PCM_16BIT, ENCODING_PCM_16BIT_BIG_ENDIAN, ENCODING_PCM_24BIT, ENCODING_PCM_32BIT, ENCODING_PCM_FLOAT])
     annotation class PcmEncoding constructor()
->>>>>>> dfc3d267
 
     /** Represents the behavior affecting whether spatialization will be used.  */
     @Documented
-    @Retention(AnnotationRetention.SOURCE)
+    @Retention(RetentionPolicy.SOURCE)
     @Target(TYPE_USE)
     @IntDef(value = [SPATIALIZATION_BEHAVIOR_AUTO, SPATIALIZATION_BEHAVIOR_NEVER])
-<<<<<<< HEAD
-    annotation class SpatializationBehavior
-=======
     annotation class SpatializationBehavior constructor()
->>>>>>> dfc3d267
 
     /**
      * Stream types for an [android.media.AudioTrack]. One of [.STREAM_TYPE_ALARM], [ ][.STREAM_TYPE_DTMF], [.STREAM_TYPE_MUSIC], [.STREAM_TYPE_NOTIFICATION], [ ][.STREAM_TYPE_RING], [.STREAM_TYPE_SYSTEM], [.STREAM_TYPE_VOICE_CALL] or [ ][.STREAM_TYPE_DEFAULT].
@@ -1063,21 +1037,6 @@
     // with Kotlin usages from before TYPE_USE was added.
     @SuppressLint("UniqueConstants") // Intentional duplication to set STREAM_TYPE_DEFAULT.
     @Documented
-<<<<<<< HEAD
-    @Retention(AnnotationRetention.SOURCE)
-    @Target(AnnotationTarget.FIELD, AnnotationTarget.FUNCTION, AnnotationTarget.PROPERTY_GETTER, AnnotationTarget.PROPERTY_SETTER, AnnotationTarget.VALUE_PARAMETER, AnnotationTarget.LOCAL_VARIABLE, TYPE_USE)
-    @IntDef(value = [
-        STREAM_TYPE_ALARM,
-        STREAM_TYPE_DTMF,
-        STREAM_TYPE_MUSIC,
-        STREAM_TYPE_NOTIFICATION,
-        STREAM_TYPE_RING,
-        STREAM_TYPE_SYSTEM,
-        STREAM_TYPE_VOICE_CALL,
-        STREAM_TYPE_DEFAULT
-    ])
-    annotation class StreamType
-=======
     @Retention(RetentionPolicy.SOURCE)
     @Target(
         AnnotationTarget.FIELD,
@@ -1090,7 +1049,6 @@
     )
     @IntDef(value = [STREAM_TYPE_ALARM, STREAM_TYPE_DTMF, STREAM_TYPE_MUSIC, STREAM_TYPE_NOTIFICATION, STREAM_TYPE_RING, STREAM_TYPE_SYSTEM, STREAM_TYPE_VOICE_CALL, STREAM_TYPE_DEFAULT])
     annotation class StreamType constructor()
->>>>>>> dfc3d267
 
     /**
      * Content types for audio attributes. One of:
@@ -1106,18 +1064,6 @@
     // @Target list includes both 'default' targets and TYPE_USE, to ensure backwards compatibility
     // with Kotlin usages from before TYPE_USE was added.
     @Documented
-<<<<<<< HEAD
-    @Retention(AnnotationRetention.SOURCE)
-    @Target(AnnotationTarget.FIELD, AnnotationTarget.FUNCTION, AnnotationTarget.PROPERTY_GETTER, AnnotationTarget.PROPERTY_SETTER, AnnotationTarget.VALUE_PARAMETER, AnnotationTarget.LOCAL_VARIABLE, TYPE_USE)
-    @IntDef(value = [
-        AUDIO_CONTENT_TYPE_MOVIE,
-        AUDIO_CONTENT_TYPE_MUSIC,
-        AUDIO_CONTENT_TYPE_SONIFICATION,
-        AUDIO_CONTENT_TYPE_SPEECH,
-        AUDIO_CONTENT_TYPE_UNKNOWN
-    ])
-    annotation class AudioContentType
-=======
     @Retention(RetentionPolicy.SOURCE)
     @Target(
         AnnotationTarget.FIELD,
@@ -1130,7 +1076,6 @@
     )
     @IntDef(value = [AUDIO_CONTENT_TYPE_MOVIE, AUDIO_CONTENT_TYPE_MUSIC, AUDIO_CONTENT_TYPE_SONIFICATION, AUDIO_CONTENT_TYPE_SPEECH, AUDIO_CONTENT_TYPE_UNKNOWN])
     annotation class AudioContentType constructor()
->>>>>>> dfc3d267
 
     /**
      * Flags for audio attributes. Possible flag value is [.FLAG_AUDIBILITY_ENFORCED].
@@ -1142,10 +1087,6 @@
     // @Target list includes both 'default' targets and TYPE_USE, to ensure backwards compatibility
     // with Kotlin usages from before TYPE_USE was added.
     @Documented
-<<<<<<< HEAD
-    @Retention(AnnotationRetention.SOURCE)
-    @Target(AnnotationTarget.FIELD, AnnotationTarget.FUNCTION, AnnotationTarget.PROPERTY_GETTER, AnnotationTarget.PROPERTY_SETTER, AnnotationTarget.VALUE_PARAMETER, AnnotationTarget.LOCAL_VARIABLE, TYPE_USE)
-=======
     @Retention(RetentionPolicy.SOURCE)
     @Target(
         AnnotationTarget.FIELD,
@@ -1156,9 +1097,8 @@
         AnnotationTarget.LOCAL_VARIABLE,
         TYPE_USE
     )
->>>>>>> dfc3d267
     @IntDef(flag = true, value = [FLAG_AUDIBILITY_ENFORCED])
-    annotation class AudioFlags
+    annotation class AudioFlags constructor()
 
     /**
      * Usage types for audio attributes. One of [.USAGE_ALARM], [ ][.USAGE_ASSISTANCE_ACCESSIBILITY], [.USAGE_ASSISTANCE_NAVIGATION_GUIDANCE], [ ][.USAGE_ASSISTANCE_SONIFICATION], [.USAGE_ASSISTANT], [.USAGE_GAME], [ ][.USAGE_MEDIA], [.USAGE_NOTIFICATION], [.USAGE_NOTIFICATION_COMMUNICATION_DELAYED],
@@ -1168,28 +1108,6 @@
     // @Target list includes both 'default' targets and TYPE_USE, to ensure backwards compatibility
     // with Kotlin usages from before TYPE_USE was added.
     @Documented
-<<<<<<< HEAD
-    @Retention(AnnotationRetention.SOURCE)
-    @Target(AnnotationTarget.FIELD, AnnotationTarget.FUNCTION, AnnotationTarget.PROPERTY_GETTER, AnnotationTarget.PROPERTY_SETTER, AnnotationTarget.VALUE_PARAMETER, AnnotationTarget.LOCAL_VARIABLE, TYPE_USE)
-    @IntDef(value = [
-        USAGE_ALARM,
-        USAGE_ASSISTANCE_ACCESSIBILITY,
-        USAGE_ASSISTANCE_NAVIGATION_GUIDANCE,
-        USAGE_ASSISTANCE_SONIFICATION,
-        USAGE_ASSISTANT,
-        USAGE_GAME, USAGE_MEDIA,
-        USAGE_NOTIFICATION,
-        USAGE_NOTIFICATION_COMMUNICATION_DELAYED,
-        USAGE_NOTIFICATION_COMMUNICATION_INSTANT,
-        USAGE_NOTIFICATION_COMMUNICATION_REQUEST,
-        USAGE_NOTIFICATION_EVENT,
-        USAGE_NOTIFICATION_RINGTONE,
-        USAGE_UNKNOWN,
-        USAGE_VOICE_COMMUNICATION,
-        USAGE_VOICE_COMMUNICATION_SIGNALLING
-    ])
-    annotation class AudioUsage
-=======
     @Retention(RetentionPolicy.SOURCE)
     @Target(
         AnnotationTarget.FIELD,
@@ -1202,7 +1120,6 @@
     )
     @IntDef(value = [USAGE_ALARM, USAGE_ASSISTANCE_ACCESSIBILITY, USAGE_ASSISTANCE_NAVIGATION_GUIDANCE, USAGE_ASSISTANCE_SONIFICATION, USAGE_ASSISTANT, USAGE_GAME, USAGE_MEDIA, USAGE_NOTIFICATION, USAGE_NOTIFICATION_COMMUNICATION_DELAYED, USAGE_NOTIFICATION_COMMUNICATION_INSTANT, USAGE_NOTIFICATION_COMMUNICATION_REQUEST, USAGE_NOTIFICATION_EVENT, USAGE_NOTIFICATION_RINGTONE, USAGE_UNKNOWN, USAGE_VOICE_COMMUNICATION, USAGE_VOICE_COMMUNICATION_SIGNALLING])
     annotation class AudioUsage constructor()
->>>>>>> dfc3d267
 
     /**
      * Capture policies for audio attributes. One of [.ALLOW_CAPTURE_BY_ALL], [ ][.ALLOW_CAPTURE_BY_NONE] or [.ALLOW_CAPTURE_BY_SYSTEM].
@@ -1210,16 +1127,6 @@
     // @Target list includes both 'default' targets and TYPE_USE, to ensure backwards compatibility
     // with Kotlin usages from before TYPE_USE was added.
     @Documented
-<<<<<<< HEAD
-    @Retention(AnnotationRetention.SOURCE)
-    @Target(AnnotationTarget.FIELD, AnnotationTarget.FUNCTION, AnnotationTarget.PROPERTY_GETTER, AnnotationTarget.PROPERTY_SETTER, AnnotationTarget.VALUE_PARAMETER, AnnotationTarget.LOCAL_VARIABLE, TYPE_USE)
-    @IntDef(value = [
-        ALLOW_CAPTURE_BY_ALL,
-        ALLOW_CAPTURE_BY_NONE,
-        ALLOW_CAPTURE_BY_SYSTEM
-    ])
-    annotation class AudioAllowedCapturePolicy
-=======
     @Retention(RetentionPolicy.SOURCE)
     @Target(
         AnnotationTarget.FIELD,
@@ -1232,42 +1139,28 @@
     )
     @IntDef(value = [ALLOW_CAPTURE_BY_ALL, ALLOW_CAPTURE_BY_NONE, ALLOW_CAPTURE_BY_SYSTEM])
     annotation class AudioAllowedCapturePolicy constructor()
->>>>>>> dfc3d267
 
     /**
      * Flags which can apply to a buffer containing a media sample. Possible flag values are [ ][.BUFFER_FLAG_KEY_FRAME], [.BUFFER_FLAG_END_OF_STREAM], [.BUFFER_FLAG_FIRST_SAMPLE],
      * [.BUFFER_FLAG_LAST_SAMPLE], [.BUFFER_FLAG_ENCRYPTED] and [ ][.BUFFER_FLAG_DECODE_ONLY].
      */
     @Documented
-    @Retention(AnnotationRetention.SOURCE)
+    @Retention(RetentionPolicy.SOURCE)
     @Target(TYPE_USE)
-<<<<<<< HEAD
-    @IntDef(flag = true, value = [
-        BUFFER_FLAG_KEY_FRAME,
-        BUFFER_FLAG_END_OF_STREAM,
-        BUFFER_FLAG_FIRST_SAMPLE,
-        BUFFER_FLAG_HAS_SUPPLEMENTAL_DATA,
-        BUFFER_FLAG_LAST_SAMPLE,
-        BUFFER_FLAG_ENCRYPTED,
-        BUFFER_FLAG_DECODE_ONLY
-    ])
-    annotation class BufferFlags
-=======
     @IntDef(
         flag = true,
         value = [BUFFER_FLAG_KEY_FRAME, BUFFER_FLAG_END_OF_STREAM, BUFFER_FLAG_FIRST_SAMPLE, BUFFER_FLAG_HAS_SUPPLEMENTAL_DATA, BUFFER_FLAG_LAST_SAMPLE, BUFFER_FLAG_ENCRYPTED, BUFFER_FLAG_DECODE_ONLY]
     )
     annotation class BufferFlags constructor()
->>>>>>> dfc3d267
 
     /**
      * Video decoder output modes. Possible modes are [.VIDEO_OUTPUT_MODE_NONE], [ ][.VIDEO_OUTPUT_MODE_YUV] and [.VIDEO_OUTPUT_MODE_SURFACE_YUV].
      */
     @Documented
-    @Retention(AnnotationRetention.SOURCE)
+    @Retention(RetentionPolicy.SOURCE)
     @Target(TYPE_USE)
     @IntDef(value = [VIDEO_OUTPUT_MODE_NONE, VIDEO_OUTPUT_MODE_YUV, VIDEO_OUTPUT_MODE_SURFACE_YUV])
-    annotation class VideoOutputMode
+    annotation class VideoOutputMode constructor()
 
     /**
      * Video scaling modes for [MediaCodec]-based renderers. One of [ ][.VIDEO_SCALING_MODE_SCALE_TO_FIT], [.VIDEO_SCALING_MODE_SCALE_TO_FIT_WITH_CROPPING] or
@@ -1277,15 +1170,6 @@
     // with Kotlin usages from before TYPE_USE was added.
     @SuppressLint("UniqueConstants") // Intentional duplication to set VIDEO_SCALING_MODE_DEFAULT.
     @Documented
-<<<<<<< HEAD
-    @Retention(AnnotationRetention.SOURCE)
-    @Target(AnnotationTarget.FIELD, AnnotationTarget.FUNCTION, AnnotationTarget.PROPERTY_GETTER, AnnotationTarget.PROPERTY_SETTER, AnnotationTarget.VALUE_PARAMETER, AnnotationTarget.LOCAL_VARIABLE, TYPE_USE)
-    @IntDef(value = [
-        VIDEO_SCALING_MODE_SCALE_TO_FIT,
-        VIDEO_SCALING_MODE_SCALE_TO_FIT_WITH_CROPPING,
-        VIDEO_SCALING_MODE_DEFAULT
-    ])
-=======
     @Retention(RetentionPolicy.SOURCE)
     @Target(
         AnnotationTarget.FIELD,
@@ -1297,20 +1181,11 @@
         TYPE_USE
     )
     @IntDef(value = [VIDEO_SCALING_MODE_SCALE_TO_FIT, VIDEO_SCALING_MODE_SCALE_TO_FIT_WITH_CROPPING, VIDEO_SCALING_MODE_DEFAULT])
->>>>>>> dfc3d267
     annotation class VideoScalingMode
 
     /** Strategies for calling [Surface.setFrameRate].  */ // @Target list includes both 'default' targets and TYPE_USE, to ensure backwards compatibility
     // with Kotlin usages from before TYPE_USE was added.
     @Documented
-<<<<<<< HEAD
-    @Retention(AnnotationRetention.SOURCE)
-    @Target(AnnotationTarget.FIELD, AnnotationTarget.FUNCTION, AnnotationTarget.PROPERTY_GETTER, AnnotationTarget.PROPERTY_SETTER, AnnotationTarget.VALUE_PARAMETER, AnnotationTarget.LOCAL_VARIABLE, TYPE_USE)
-    @IntDef(value = [
-        VIDEO_CHANGE_FRAME_RATE_STRATEGY_OFF,
-        VIDEO_CHANGE_FRAME_RATE_STRATEGY_ONLY_IF_SEAMLESS
-    ])
-=======
     @Retention(RetentionPolicy.SOURCE)
     @Target(
         AnnotationTarget.FIELD,
@@ -1322,7 +1197,6 @@
         TYPE_USE
     )
     @IntDef(value = [VIDEO_CHANGE_FRAME_RATE_STRATEGY_OFF, VIDEO_CHANGE_FRAME_RATE_STRATEGY_ONLY_IF_SEAMLESS])
->>>>>>> dfc3d267
     annotation class VideoChangeFrameRateStrategy
 
     /**
@@ -1331,11 +1205,6 @@
     // @Target list includes both 'default' targets and TYPE_USE, to ensure backwards compatibility
     // with Kotlin usages from before TYPE_USE was added.
     @Documented
-<<<<<<< HEAD
-    @Retention(AnnotationRetention.SOURCE)
-    @Target(AnnotationTarget.FIELD, AnnotationTarget.FUNCTION, AnnotationTarget.PROPERTY_GETTER, AnnotationTarget.PROPERTY_SETTER, AnnotationTarget.VALUE_PARAMETER, AnnotationTarget.LOCAL_VARIABLE, TYPE_USE)
-    @IntDef(flag = true, value = [SELECTION_FLAG_DEFAULT, SELECTION_FLAG_FORCED, SELECTION_FLAG_AUTOSELECT])
-=======
     @Retention(RetentionPolicy.SOURCE)
     @Target(
         AnnotationTarget.FIELD,
@@ -1350,7 +1219,6 @@
         flag = true,
         value = [SELECTION_FLAG_DEFAULT, SELECTION_FLAG_FORCED, SELECTION_FLAG_AUTOSELECT]
     )
->>>>>>> dfc3d267
     annotation class SelectionFlags
 
     /**
@@ -1367,17 +1235,6 @@
     // @Target list includes both 'default' targets and TYPE_USE, to ensure backwards compatibility
     // with Kotlin usages from before TYPE_USE was added.
     @Documented
-<<<<<<< HEAD
-    @Retention(AnnotationRetention.SOURCE)
-    @Target(AnnotationTarget.FIELD, AnnotationTarget.FUNCTION, AnnotationTarget.PROPERTY_GETTER, AnnotationTarget.PROPERTY_SETTER, AnnotationTarget.VALUE_PARAMETER, AnnotationTarget.LOCAL_VARIABLE, TYPE_USE)
-    @IntDef(value = [
-        CONTENT_TYPE_DASH,
-        CONTENT_TYPE_SS,
-        CONTENT_TYPE_HLS,
-        CONTENT_TYPE_RTSP,
-        CONTENT_TYPE_OTHER
-    ])
-=======
     @Retention(RetentionPolicy.SOURCE)
     @Target(
         AnnotationTarget.FIELD,
@@ -1389,7 +1246,6 @@
         TYPE_USE
     )
     @IntDef(value = [CONTENT_TYPE_DASH, CONTENT_TYPE_SS, CONTENT_TYPE_HLS, CONTENT_TYPE_RTSP, CONTENT_TYPE_OTHER])
->>>>>>> dfc3d267
     annotation class ContentType
 
     /**
@@ -1398,25 +1254,12 @@
      * [.DATA_TYPE_TIME_SYNCHRONIZATION], [.DATA_TYPE_AD], or [ ][.DATA_TYPE_MEDIA_PROGRESSIVE_LIVE]. May also be an app-defined value (see [ ][.DATA_TYPE_CUSTOM_BASE]).
      */
     @Documented
-    @Retention(AnnotationRetention.SOURCE)
+    @Retention(RetentionPolicy.SOURCE)
     @Target(TYPE_USE)
-<<<<<<< HEAD
-    @IntDef(open = true, value = [
-        DATA_TYPE_UNKNOWN,
-        DATA_TYPE_MEDIA,
-        DATA_TYPE_MEDIA_INITIALIZATION,
-        DATA_TYPE_DRM,
-        DATA_TYPE_MANIFEST,
-        DATA_TYPE_TIME_SYNCHRONIZATION,
-        DATA_TYPE_AD,
-        DATA_TYPE_MEDIA_PROGRESSIVE_LIVE
-    ])
-=======
     @IntDef(
         open = true,
         value = [DATA_TYPE_UNKNOWN, DATA_TYPE_MEDIA, DATA_TYPE_MEDIA_INITIALIZATION, DATA_TYPE_DRM, DATA_TYPE_MANIFEST, DATA_TYPE_TIME_SYNCHRONIZATION, DATA_TYPE_AD, DATA_TYPE_MEDIA_PROGRESSIVE_LIVE]
     )
->>>>>>> dfc3d267
     annotation class DataType
 
     /**
@@ -1424,21 +1267,6 @@
      * [.TRACK_TYPE_CUSTOM_BASE]).
      */
     @Documented
-<<<<<<< HEAD
-    @Retention(AnnotationRetention.SOURCE)
-    @Target(TYPE_USE)
-    @IntDef(open = true, value = [
-        TRACK_TYPE_UNKNOWN,
-        TRACK_TYPE_DEFAULT,
-        TRACK_TYPE_AUDIO,
-        TRACK_TYPE_VIDEO,
-        TRACK_TYPE_TEXT,
-        TRACK_TYPE_IMAGE,
-        TRACK_TYPE_METADATA,
-        TRACK_TYPE_CAMERA_MOTION,
-        TRACK_TYPE_NONE
-    ])
-=======
     @Retention(RetentionPolicy.SOURCE)
     @Target(TYPE_USE,
         AnnotationTarget.PROPERTY,
@@ -1451,7 +1279,6 @@
         open = true,
         value = [TRACK_TYPE_UNKNOWN, TRACK_TYPE_DEFAULT, TRACK_TYPE_AUDIO, TRACK_TYPE_VIDEO, TRACK_TYPE_TEXT, TRACK_TYPE_IMAGE, TRACK_TYPE_METADATA, TRACK_TYPE_CAMERA_MOTION, TRACK_TYPE_NONE]
     )
->>>>>>> dfc3d267
     annotation class TrackType
 
     /**
@@ -1459,93 +1286,55 @@
      * value (see [.SELECTION_REASON_CUSTOM_BASE]).
      */
     @Documented
-    @Retention(AnnotationRetention.SOURCE)
+    @Retention(RetentionPolicy.SOURCE)
     @Target(TYPE_USE)
-<<<<<<< HEAD
-    @IntDef(open = true, value = [
-        SELECTION_REASON_UNKNOWN,
-        SELECTION_REASON_INITIAL,
-        SELECTION_REASON_MANUAL,
-        SELECTION_REASON_ADAPTIVE,
-        SELECTION_REASON_TRICK_PLAY
-    ])
-=======
     @IntDef(
         open = true,
         value = [SELECTION_REASON_UNKNOWN, SELECTION_REASON_INITIAL, SELECTION_REASON_MANUAL, SELECTION_REASON_ADAPTIVE, SELECTION_REASON_TRICK_PLAY]
     )
->>>>>>> dfc3d267
     annotation class SelectionReason
 
     /**
      * The stereo mode for 360/3D/VR videos. One of [Format.NO_VALUE], [ ][.STEREO_MODE_MONO], [.STEREO_MODE_TOP_BOTTOM], [.STEREO_MODE_LEFT_RIGHT] or [ ][.STEREO_MODE_STEREO_MESH].
      */
     @Documented
-    @Retention(AnnotationRetention.SOURCE)
+    @Retention(RetentionPolicy.SOURCE)
     @Target(TYPE_USE)
-<<<<<<< HEAD
-    @IntDef(value = [
-        Format.NO_VALUE,
-        STEREO_MODE_MONO,
-        STEREO_MODE_TOP_BOTTOM,
-        STEREO_MODE_LEFT_RIGHT,
-        STEREO_MODE_STEREO_MESH
-    ])
-=======
     @IntDef(value = [Format.Companion.NO_VALUE, STEREO_MODE_MONO, STEREO_MODE_TOP_BOTTOM, STEREO_MODE_LEFT_RIGHT, STEREO_MODE_STEREO_MESH])
->>>>>>> dfc3d267
     annotation class StereoMode
     // LINT.IfChange(color_space)
     /**
      * Video colorspaces. One of [Format.NO_VALUE], [.COLOR_SPACE_BT601], [ ][.COLOR_SPACE_BT709] or [.COLOR_SPACE_BT2020].
      */
     @Documented
-    @Retention(AnnotationRetention.SOURCE)
+    @Retention(RetentionPolicy.SOURCE)
     @Target(TYPE_USE)
-<<<<<<< HEAD
-    @IntDef(value = [Format.NO_VALUE, COLOR_SPACE_BT601, COLOR_SPACE_BT709, COLOR_SPACE_BT2020])
-    annotation class ColorSpace constructor()
-=======
     @IntDef(value = [Format.Companion.NO_VALUE, COLOR_SPACE_BT601, COLOR_SPACE_BT709, COLOR_SPACE_BT2020])
     annotation class ColorSpace
->>>>>>> dfc3d267
     // LINT.IfChange(color_transfer)
     /**
      * Video color transfer characteristics. One of [Format.NO_VALUE], [ ][.COLOR_TRANSFER_SDR], [.COLOR_TRANSFER_ST2084] or [.COLOR_TRANSFER_HLG].
      */
     @Documented
-    @Retention(AnnotationRetention.SOURCE)
+    @Retention(RetentionPolicy.SOURCE)
     @Target(TYPE_USE)
-<<<<<<< HEAD
-    @IntDef(value = [Format.NO_VALUE, COLOR_TRANSFER_SDR, COLOR_TRANSFER_ST2084, COLOR_TRANSFER_HLG])
-    annotation class ColorTransfer constructor()
-=======
     @IntDef(value = [Format.Companion.NO_VALUE, COLOR_TRANSFER_SDR, COLOR_TRANSFER_ST2084, COLOR_TRANSFER_HLG])
     annotation class ColorTransfer
->>>>>>> dfc3d267
     // LINT.IfChange(color_range)
     /**
      * Video color range. One of [Format.NO_VALUE], [.COLOR_RANGE_LIMITED] or [ ][.COLOR_RANGE_FULL].
      */
     @Documented
-    @Retention(AnnotationRetention.SOURCE)
+    @Retention(RetentionPolicy.SOURCE)
     @Target(TYPE_USE)
-<<<<<<< HEAD
-    @IntDef(value = [Format.NO_VALUE, COLOR_RANGE_LIMITED, COLOR_RANGE_FULL])
-=======
     @IntDef(value = [Format.Companion.NO_VALUE, COLOR_RANGE_LIMITED, COLOR_RANGE_FULL])
->>>>>>> dfc3d267
     annotation class ColorRange
 
     /** Video projection types.  */
     @Documented
-    @Retention(AnnotationRetention.SOURCE)
+    @Retention(RetentionPolicy.SOURCE)
     @Target(TYPE_USE)
-<<<<<<< HEAD
-    @IntDef(value = [Format.NO_VALUE, PROJECTION_RECTANGULAR, PROJECTION_EQUIRECTANGULAR, PROJECTION_CUBEMAP, PROJECTION_MESH])
-=======
     @IntDef(value = [Format.Companion.NO_VALUE, PROJECTION_RECTANGULAR, PROJECTION_EQUIRECTANGULAR, PROJECTION_CUBEMAP, PROJECTION_MESH])
->>>>>>> dfc3d267
     annotation class Projection
 
     /**
@@ -1555,23 +1344,6 @@
     // @Target list includes both 'default' targets and TYPE_USE, to ensure backwards compatibility
     // with Kotlin usages from before TYPE_USE was added.
     @Documented
-<<<<<<< HEAD
-    @Retention(AnnotationRetention.SOURCE)
-    @Target(AnnotationTarget.FIELD, AnnotationTarget.FUNCTION, AnnotationTarget.PROPERTY_GETTER, AnnotationTarget.PROPERTY_SETTER, AnnotationTarget.VALUE_PARAMETER, AnnotationTarget.LOCAL_VARIABLE, TYPE_USE)
-    @IntDef(value = [
-        NETWORK_TYPE_UNKNOWN,
-        NETWORK_TYPE_OFFLINE,
-        NETWORK_TYPE_WIFI,
-        NETWORK_TYPE_2G,
-        NETWORK_TYPE_3G,
-        NETWORK_TYPE_4G,
-        NETWORK_TYPE_5G_SA,
-        NETWORK_TYPE_5G_NSA,
-        NETWORK_TYPE_CELLULAR_UNKNOWN,
-        NETWORK_TYPE_ETHERNET,
-        NETWORK_TYPE_OTHER
-    ])
-=======
     @Retention(RetentionPolicy.SOURCE)
     @Target(
         AnnotationTarget.FIELD,
@@ -1583,7 +1355,6 @@
         TYPE_USE
     )
     @IntDef(value = [NETWORK_TYPE_UNKNOWN, NETWORK_TYPE_OFFLINE, NETWORK_TYPE_WIFI, NETWORK_TYPE_2G, NETWORK_TYPE_3G, NETWORK_TYPE_4G, NETWORK_TYPE_5G_SA, NETWORK_TYPE_5G_NSA, NETWORK_TYPE_CELLULAR_UNKNOWN, NETWORK_TYPE_ETHERNET, NETWORK_TYPE_OTHER])
->>>>>>> dfc3d267
     annotation class NetworkType
 
     /**
@@ -1592,10 +1363,6 @@
     // @Target list includes both 'default' targets and TYPE_USE, to ensure backwards compatibility
     // with Kotlin usages from before TYPE_USE was added.
     @Documented
-<<<<<<< HEAD
-    @Retention(AnnotationRetention.SOURCE)
-    @Target(AnnotationTarget.FIELD, AnnotationTarget.FUNCTION, AnnotationTarget.PROPERTY_GETTER, AnnotationTarget.PROPERTY_SETTER, AnnotationTarget.VALUE_PARAMETER, AnnotationTarget.LOCAL_VARIABLE, TYPE_USE)
-=======
     @Retention(RetentionPolicy.SOURCE)
     @Target(
         AnnotationTarget.FIELD,
@@ -1606,7 +1373,6 @@
         AnnotationTarget.LOCAL_VARIABLE,
         TYPE_USE
     )
->>>>>>> dfc3d267
     @IntDef(value = [WAKE_MODE_NONE, WAKE_MODE_LOCAL, WAKE_MODE_NETWORK])
     annotation class WakeMode
 
@@ -1617,27 +1383,6 @@
     // @Target list includes both 'default' targets and TYPE_USE, to ensure backwards compatibility
     // with Kotlin usages from before TYPE_USE was added.
     @Documented
-<<<<<<< HEAD
-    @Retention(AnnotationRetention.SOURCE)
-    @Target(AnnotationTarget.FIELD, AnnotationTarget.FUNCTION, AnnotationTarget.PROPERTY_GETTER, AnnotationTarget.PROPERTY_SETTER, AnnotationTarget.VALUE_PARAMETER, AnnotationTarget.LOCAL_VARIABLE, TYPE_USE)
-    @IntDef(flag = true, value = [
-        ROLE_FLAG_MAIN,
-        ROLE_FLAG_ALTERNATE,
-        ROLE_FLAG_SUPPLEMENTARY,
-        ROLE_FLAG_COMMENTARY,
-        ROLE_FLAG_DUB,
-        ROLE_FLAG_EMERGENCY,
-        ROLE_FLAG_CAPTION,
-        ROLE_FLAG_SUBTITLE,
-        ROLE_FLAG_SIGN,
-        ROLE_FLAG_DESCRIBES_VIDEO,
-        ROLE_FLAG_DESCRIBES_MUSIC_AND_SOUND,
-        ROLE_FLAG_ENHANCED_DIALOG_INTELLIGIBILITY,
-        ROLE_FLAG_TRANSCRIBES_DIALOG,
-        ROLE_FLAG_EASY_TO_READ,
-        ROLE_FLAG_TRICK_PLAY
-    ])
-=======
     @Retention(RetentionPolicy.SOURCE)
     @Target(
         AnnotationTarget.FIELD,
@@ -1652,7 +1397,6 @@
         flag = true,
         value = [ROLE_FLAG_MAIN, ROLE_FLAG_ALTERNATE, ROLE_FLAG_SUPPLEMENTARY, ROLE_FLAG_COMMENTARY, ROLE_FLAG_DUB, ROLE_FLAG_EMERGENCY, ROLE_FLAG_CAPTION, ROLE_FLAG_SUBTITLE, ROLE_FLAG_SIGN, ROLE_FLAG_DESCRIBES_VIDEO, ROLE_FLAG_DESCRIBES_MUSIC_AND_SOUND, ROLE_FLAG_ENHANCED_DIALOG_INTELLIGIBILITY, ROLE_FLAG_TRANSCRIBES_DIALOG, ROLE_FLAG_EASY_TO_READ, ROLE_FLAG_TRICK_PLAY]
     )
->>>>>>> dfc3d267
     annotation class RoleFlags
 
     /**
@@ -1661,17 +1405,6 @@
     // @Target list includes both 'default' targets and TYPE_USE, to ensure backwards compatibility
     // with Kotlin usages from before TYPE_USE was added.
     @Documented
-<<<<<<< HEAD
-    @Retention(AnnotationRetention.SOURCE)
-    @Target(AnnotationTarget.FIELD, AnnotationTarget.FUNCTION, AnnotationTarget.PROPERTY_GETTER, AnnotationTarget.PROPERTY_SETTER, AnnotationTarget.VALUE_PARAMETER, AnnotationTarget.LOCAL_VARIABLE, TYPE_USE)
-    @IntDef(value = [
-        FORMAT_HANDLED,
-        FORMAT_EXCEEDS_CAPABILITIES,
-        FORMAT_UNSUPPORTED_DRM,
-        FORMAT_UNSUPPORTED_SUBTYPE,
-        FORMAT_UNSUPPORTED_TYPE
-    ])
-=======
     @Retention(RetentionPolicy.SOURCE)
     @Target(
         AnnotationTarget.FIELD,
@@ -1683,6 +1416,5 @@
         TYPE_USE
     )
     @IntDef(value = [FORMAT_HANDLED, FORMAT_EXCEEDS_CAPABILITIES, FORMAT_UNSUPPORTED_DRM, FORMAT_UNSUPPORTED_SUBTYPE, FORMAT_UNSUPPORTED_TYPE])
->>>>>>> dfc3d267
     annotation class FormatSupport
 }