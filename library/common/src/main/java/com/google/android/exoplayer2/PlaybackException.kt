--- conflicted
+++ resolved
@@ -20,10 +20,7 @@
 import android.os.SystemClock
 import android.text.TextUtils
 import androidx.annotation.*
-<<<<<<< HEAD
-=======
 import com.google.android.exoplayer2.PlaybackException
->>>>>>> dfc3d267
 import com.google.android.exoplayer2.util.*
 import java.lang.annotation.Documented
 import java.lang.annotation.Retention
@@ -38,22 +35,12 @@
  * @param cause See [.getCause].
  * @param message See [.getMessage].
  */ @JvmOverloads constructor(
-<<<<<<< HEAD
-        message: String?,
-        cause: Throwable?,
-        /** An error code which identifies the cause of the playback failure.  */
-        @ErrorCode
-        val errorCode: Int,
-        /** The value of [SystemClock.elapsedRealtime] when this exception was created.  */
-        val timestampMs: Long = Clock.Companion.DEFAULT.elapsedRealtime()) : Exception(message, cause), Bundleable {
-=======
     message: String?, cause: Throwable?,
     /** An error code which identifies the cause of the playback failure.  */
     val errorCode: @PlaybackException.ErrorCode Int,
     /** The value of [SystemClock.elapsedRealtime] when this exception was created.  */
     val timestampMs: Long = Clock.Companion.DEFAULT.elapsedRealtime()
 ) : Exception(message, cause), Bundleable {
->>>>>>> dfc3d267
     /**
      * Codes that identify causes of player errors.
      *
@@ -332,7 +319,7 @@
         val CUSTOM_ERROR_CODE_BASE: Int = 1000000
 
         /** Returns the name of a given `errorCode`.  */
-        fun getErrorCodeName(errorCode: @ErrorCode Int): String {
+        fun getErrorCodeName(errorCode: @PlaybackException.ErrorCode Int): String {
             when (errorCode) {
                 PlaybackException.Companion.ERROR_CODE_UNSPECIFIED -> return "ERROR_CODE_UNSPECIFIED"
                 PlaybackException.Companion.ERROR_CODE_REMOTE_ERROR -> return "ERROR_CODE_REMOTE_ERROR"
